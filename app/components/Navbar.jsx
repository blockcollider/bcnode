--- conflicted
+++ resolved
@@ -19,15 +19,10 @@
 export class Navbar extends Component<*> {
   render () {
     return (
-<<<<<<< HEAD
-      <nav className='navbar navbar-expand-lg navbar-light bg-light'>
+      <nav className='navbar navbar-expand-sm navbar-light bg-light'>
         <Brand>
           <ConnectionState style={{marginLeft: '10px'}} connected={this.props.connected} type='dot' />
         </Brand>
-=======
-      <nav className='navbar navbar-expand-sm navbar-light bg-light'>
-        <Brand />
->>>>>>> 1d1f8d06
         <div className='collapse navbar-collapse' id='navbarText'>
           { false && <a className='nav-link' href='/#/miner' style={STYLE}>
             <i className='fas fa-user' /> Profile

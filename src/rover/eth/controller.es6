/**
 * Copyright (c) 2017-present, blockcollider.org developers, All rights reserved.
 *
 * This source code is licensed under the MIT license found in the
 * LICENSE file in the root directory of this source tree.
 *
 * @flow
 */
import type { Logger } from 'winston'
const { inspect } = require('util')
const EthereumBlock = require('ethereumjs-block')
const EthereumTx = require('ethereumjs-tx')
var ethUtils = require('ethereumjs-util')

const { debugSaveObject } = require('../../debug')
const logging = require('../../logger')
const { Block } = require('../../protos/core_pb')
const { RpcClient } = require('../../rpc')
const Network = require('./network').default

/**
 * ETH Controller
 */
export default class Controller {
  _dpt: boolean; // eslint-disable-line no-undef
  _interfaces: Object[]; // eslint-disable-line no-undef
  _rpc: RpcClient; // eslint-disable-line no-undef
  _logger: Logger; // eslint-disable-line no-undef

  constructor () {
    this._dpt = false
    this._interfaces = []
    this._rpc = new RpcClient()
    this._logger = logging.getLogger(__filename)
  }

  get interfaces (): Object[] {
    return this._interfaces
  }

  _createUnifiedBlock (block: EthereumBlock) {
    const d = block.toJSON({ labeled: true })
    const obj = {
      blockNumber: parseInt(d.header.number, 16),
      prevHash: d.header.parentHash,
      blockHash: '0x' + block.hash().toString('hex'),
      root: d.header.stateRoot,
      nonce: parseInt(d.header.nonce, 16),
      timestamp: parseInt(d.header.timestamp, 16) * 1000,
      difficulty: parseInt(d.header.difficulty, 16),
      coinbase: d.header.coinbase,
      marked: false,
      transactions: d.transactions.map(function (t) {
        const tx = new EthereumTx(t)
        t.txHash = ethUtils.bufferToHex(tx.hash(true))

        return t
      })
    }

    const msg = new Block()
    msg.setBlockchain('eth')
    msg.setHash(obj.blockHash)
    msg.setPreviousHash(obj.prevHash)
    msg.setTimestamp(obj.timestamp)
    msg.setHeight(obj.blockNumber)
    msg.setMerkleRoot(obj.root)

    return msg
  }

  transmitNewBlock (block: EthereumBlock) {
<<<<<<< HEAD
    const unifiedBlockData = this._createUnifiedBlock(block)

    const msg = new Block()
    msg.setBlockchain('eth')
    msg.setHash(unifiedBlockData.blockHash)
    msg.setPreviousHash(unifiedBlockData.prevHash)
    msg.setTimestamp(unifiedBlockData.timestamp)
    msg.setHeight(unifiedBlockData.blockNumber)
    msg.setMerkleRoot(unifiedBlockData.root)

    const blockObj = msg.toObject()
    this._logger.debug(`created unified block: ${JSON.stringify(blockObj, null, 4)}`)
    debugSaveObject(`${blockObj.blockchain}/block/${blockObj.timestamp}-${blockObj.hash}.json`, blockObj)

    this._rpc.rover.collectBlock(msg, (err, response) => {
=======
    const unifiedBlock = this._createUnifiedBlock(block)
    const blockObj = unifiedBlock.toObject()
    this._logger.debug(`created unified block: ${JSON.stringify(blockObj, null, 4)}`)
    debugSaveObject(`${blockObj.blockchain}/block/${blockObj.timestamp}-${blockObj.hash}.json`, blockObj)

    this._rpc.rover.collectBlock(unifiedBlock, (err, response) => {
>>>>>>> 55e82ca8
      if (err) {
        this._logger.error(`Error while collecting block ${inspect(err)}`)
        return
      }
      this._logger.debug(`Collector Response: ${JSON.stringify(response.toObject(), null, 4)}`)
    })
  }

  start () {
    var network = new Network()
    network.on('newBlock', block => this.transmitNewBlock(block))

    network.connect()

    this.interfaces.push(network)
  }

  init () {
    this.start()

    process.on('disconnect', () => {
      this._logger.info('parent exited')
      process.exit()
    })

    process.on('uncaughtError', (e) => {
      this._logger.error('Uncaught error', e)
      process.exit(3)
    })
  }

  close () {
    this.interfaces.map((c) => {
      c.close()
    })
  }
}<|MERGE_RESOLUTION|>--- conflicted
+++ resolved
@@ -70,30 +70,12 @@
   }
 
   transmitNewBlock (block: EthereumBlock) {
-<<<<<<< HEAD
-    const unifiedBlockData = this._createUnifiedBlock(block)
-
-    const msg = new Block()
-    msg.setBlockchain('eth')
-    msg.setHash(unifiedBlockData.blockHash)
-    msg.setPreviousHash(unifiedBlockData.prevHash)
-    msg.setTimestamp(unifiedBlockData.timestamp)
-    msg.setHeight(unifiedBlockData.blockNumber)
-    msg.setMerkleRoot(unifiedBlockData.root)
-
-    const blockObj = msg.toObject()
-    this._logger.debug(`created unified block: ${JSON.stringify(blockObj, null, 4)}`)
-    debugSaveObject(`${blockObj.blockchain}/block/${blockObj.timestamp}-${blockObj.hash}.json`, blockObj)
-
-    this._rpc.rover.collectBlock(msg, (err, response) => {
-=======
     const unifiedBlock = this._createUnifiedBlock(block)
     const blockObj = unifiedBlock.toObject()
     this._logger.debug(`created unified block: ${JSON.stringify(blockObj, null, 4)}`)
     debugSaveObject(`${blockObj.blockchain}/block/${blockObj.timestamp}-${blockObj.hash}.json`, blockObj)
 
     this._rpc.rover.collectBlock(unifiedBlock, (err, response) => {
->>>>>>> 55e82ca8
       if (err) {
         this._logger.error(`Error while collecting block ${inspect(err)}`)
         return

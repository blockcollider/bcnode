/* e
 * Copyright (c) 2017-present, Block Collider developers, All rights reserved.
 *
 * This source code is licensed under the MIT license found in the
 * LICENSE file in the root directory of this source tree.
 *
 * @flow
 */

import type { BcBlock } from '../protos/core_pb'

const ROVERS = Object.keys(require('../rover/manager').rovers)

const debug = require('debug')('bcnode:engine')
const { EventEmitter } = require('events')
const { queue } = require('async')
const { equals, all, values, clone } = require('ramda')
const { fork, ChildProcess } = require('child_process')
const { resolve } = require('path')
const { writeFileSync } = require('fs')
const LRUCache = require('lru-cache')
const BN = require('bn.js')
const semver = require('semver')

const { config } = require('../config')
const { debugSaveObject, isDebugEnabled, ensureDebugPath } = require('../debug')
const { Multiverse } = require('../bc/multiverse')
const logging = require('../logger')
const { Monitor } = require('../monitor')
const { Node } = require('../p2p')
const RoverManager = require('../rover/manager').default
const rovers = require('../rover/manager').rovers
const Server = require('../server/index').default
const PersistenceRocksDb = require('../persistence').RocksDb
const { PubSub } = require('./pubsub')
const { RpcServer } = require('../rpc/index')
const { prepareWork, prepareNewBlock } = require('../bc/miner')
const { getGenesisBlock } = require('../bc/genesis')
const { BlockPool } = require('../bc/blockpool')
const { isValidBlock } = require('../bc/validation')
const { getBlockchainsBlocksCount } = require('../bc/helper')
const { Block } = require('../protos/core_pb')
const { errToString } = require('../helper/error')
const { getVersion } = require('../helper/version')
const { blockByTotalDistanceSorter } = require('./helper')
const ts = require('../utils/time').default // ES6 default export

const DATA_DIR = process.env.BC_DATA_DIR || config.persistence.path
const MONITOR_ENABLED = process.env.BC_MONITOR === 'true'
const PERSIST_ROVER_DATA = process.env.PERSIST_ROVER_DATA === 'true'
const MINER_WORKER_PATH = resolve(__filename, '..', '..', 'bc', 'miner_worker.js')

type UnfinishedBlockData = {
  lastPreviousBlock: ?BcBlock,
  block: ?Block,
  currentBlocks: ?{ [blokchain: string]: Block },
  iterations: ?number,
  timeDiff: ?number
}

export default class Engine {
  _logger: Object; // eslint-disable-line no-undef
  _monitor: Monitor; // eslint-disable-line no-undef
  _knownBlocksCache: LRUCache<string, BcBlock>; // eslint-disable-line no-undef
  _rawBlocks: LRUCache<number, Block>; // eslint-disable-line no-undef
  _node: Node; // eslint-disable-line no-undef
  _persistence: PersistenceRocksDb; // eslint-disable-line no-undef
  _pubsub: PubSub; //  eslint-disable-line no-undef
  _rovers: RoverManager; // eslint-disable-line no-undef
  _rpc: RpcServer; // eslint-disable-line no-undef
  _server: Server; // eslint-disable-line no-undef
  _emitter: EventEmitter; // eslint-disable-line no-undef
  _knownRovers: string[]; // eslint-disable-line no-undef
  _minerKey: string; // eslint-disable-line no-undef
  _collectedBlocks: Object; // eslint-disable-line no-undef
  _verses: Multiverse[]; // eslint-disable-line no-undef
  _canMine: bool; // eslint-disable-line no-undef
  _workerProcess: ?ChildProcess
  _unfinishedBlock: ?BcBlock
  _rawBlock: Block[]
  _subscribers: Object
  _unfinishedBlockData: ?UnfinishedBlockData
  _peerIsSyncing: boolean
  _peerIsResyncing: boolean
  _storageQueue: any

  constructor (logger: Object, opts: { rovers: string[], minerKey: string}) {
    this._logger = logging.getLogger(__filename)
    this._knownRovers = opts.rovers
    this._minerKey = opts.minerKey
    this._rawBlock = []
    this._monitor = new Monitor(this, {})
    this._persistence = new PersistenceRocksDb(DATA_DIR)
    this._pubsub = new PubSub()
    this._node = new Node(this)
    this._rovers = new RoverManager()
    this._emitter = new EventEmitter()
    this._rpc = new RpcServer(this)
    this._server = new Server(this, this._rpc)
    this._collectedBlocks = {}
    this._subscribers = {}
    this._verses = []
    for (let roverName of this._knownRovers) {
      this._collectedBlocks[roverName] = 0
    }
    this._canMine = false
    this._unfinishedBlockData = { block: undefined, lastPreviousBlock: undefined, currentBlocks: {}, timeDiff: undefined, iterations: undefined }
    this._storageQueue = queue((fn, cb) => {
      return fn.then((res) => { cb(null, res) }).catch((err) => { cb(err) })
    })

    this._knownBlocksCache = LRUCache({
      max: 1024
    })

    this._rawBlocks = LRUCache({
      max: 5
    })

    this._peerIsSyncing = false
    this._peerIsResyncing = false
    // Start NTP sync
    ts.start()
  }

  get minerKey (): ?string {
    return this._minerKey
  }

  /**
   * Get multiverse
   * @returns {Multiverse|*}
   */
  get multiverse (): Multiverse {
    return this.node.multiverse
  }

  /**
   * Get blockpool
   * @returns {BlockPool|*}
   */
  get blockpool (): BlockPool {
    return this.node.blockpool
  }

  /**
   * Get pubsub wrapper instance
   * @returns {PubSub}
   */
  get pubsub (): PubSub {
    return this._pubsub
  }

  /**
   * Initialize engine internals
   *
   * - Open database
   * - Store name of available rovers
   */
  async init () {
    const self = this
    const roverNames = Object.keys(rovers)
    const { npm, git: { long } } = getVersion()
    const newGenesisBlock = getGenesisBlock()
    const versionData = {
      version: npm,
      commit: long,
      db_version: 1
    }
    const engineQueue = queue((fn, cb) => {
      return fn.then((res) => { cb(null, res) }).catch((err) => { cb(err) })
    })
    const DB_LOCATION = resolve(`${__dirname}/../../${this.persistence._db.location}`)
    const DELETE_MESSAGE = `Your DB version is old, please delete data folder '${DB_LOCATION}' and run bcnode again`
    // TODO get from CLI / config
    try {
      await this._persistence.open()
      try {
        let version = await this.persistence.get('appversion')
        if (semver.lt(version.version, '0.6.0')) {
          this._logger.warn(DELETE_MESSAGE)
          process.exit(8)
        }
      } catch (_) {
        // silently continue - the version is not present so
        // a) very old db
        // b) user just remove database so let's store it
      }
      let res = await this.persistence.put('rovers', roverNames)
      if (res) {
        this._logger.debug('Stored rovers to persistence')
      }
      res = await this.persistence.put('appversion', versionData)
      if (res) {
        this._logger.debug('Stored appversion to persistence')
      }
      try {
        await this.persistence.get('bc.block.1')
        const latestBlock = await this.persistence.get('bc.block.latest')
        self._logger.info('highest block height on disk ' + latestBlock.getHeight())
        self.multiverse.addBlock(latestBlock)
        self.multiverse._selective = true
        this._logger.info('Genesis block present, everything ok')
      } catch (_) { // genesis block not found
        try {
          await this.persistence.put('bc.block.1', newGenesisBlock)
          await this.persistence.put('bc.block.latest', newGenesisBlock)
          self.multiverse.addBlock(newGenesisBlock)
          this._logger.info('Genesis block saved to disk ' + newGenesisBlock.getHash())
        } catch (e) {
          this._logger.error(`Error while creating genesis block ${e.message}`)
          this.requestExit()
          process.exit(1)
        }
      }
    } catch (e) {
      this._logger.warn(`Could not store rovers to persistence, reason ${e.message}`)
    }

    if (MONITOR_ENABLED) {
      this._monitor.start()
    }

    this._logger.debug('Engine initialized')

    self.pubsub.subscribe('state.block.height', '<engine>', (msg) => {
      const block = msg.data
      self.storeHeight(block)
      engineQueue.push(self.storeHeight(block), function (err, data) {
        if (err) {
          console.trace(err)
          self._logger.error(err)
        }
      })
    })

    self.pubsub.subscribe('update.checkpoint.start', '<engine>', (msg) => {
      self._peerIsResyncing = true
    })

    self.pubsub.subscribe('state.resync.failed', '<engine>', (msg) => {
      self._logger.info('pausing mining to reestablish multiverse')
      self._peerIsResyncing = true
      engineQueue.push(self.blockpool.purge(msg.data), function (err, data) {
        if (err) {
          console.trace(err)
          self._logger.error(err)
        }
      })
    })

    self.pubsub.subscribe('state.checkpoint.end', '<engine>', (msg) => {
      self._peerIsResyncing = false
    })

    self.pubsub.subscribe('update.block.latest', '<engine>', (msg) => {
      engineQueue.push(self.updateLatestAndStore(msg.data), function (err, data) {
        if (err) {
          console.trace(err)
          self._logger.error(err)
        }
      })
    })
  }

  /**
   * Store a block in persistence unless its Genesis Block
   * @returns Promise
   */
  async storeHeight (block: BcBlock) {
    const self = this
    // Block is genesis block
    if (block.getHeight() < 2) {
      return
    }
    try {
      await self.persistence.put('bc.block.' + block.getHeight(), block)
      return Promise.resolve(block)
    } catch (err) {
      self._logger.warn('unable to store block ' + block.getHeight() + ' - ' + block.getHash())
      return Promise.reject(err)
    }
  }

  /**
   * Store a block in persistence unless its Genesis Block
   * @returns Promise
   */
  async updateLatestAndStore (block: BcBlock) {
    const self = this
    try {
      const previousLatest = await self.persistence.get('bc.block.latest')
      let persistNewBlock = false
      console.log('comparing new block ' + block.getHeight() + ' with the latest block at ' + block.getHeight())
      if (previousLatest.getHeight() < (block.getHeight() - 7)) {
        persistNewBlock = true
      }
      if (previousLatest.getHash() === block.getPreviousHash()) {
        persistNewBlock = true
      }
      if (persistNewBlock === true &&
         block.getTimestamp() > previousLatest.getTimestamp()) { // notice you cannot create two blocks in the same second (for when BC moves to 1s block propogation waves)
        await self.persistence.put('bc.block.latest', block)
        await self.persistence.put('bc.block.' + block.getHeight(), block)
        if (self._workerProcess === undefined) {
          self._workerProcess = false
        }
      } else {
        self._logger.warn('new purposed latest block does not match the last')
      }
      return Promise.resolve(true)
    } catch (err) {
      await self.persistence.put('bc.block.latest', block)
      await self.persistence.put('bc.block.' + block.getHeight(), block)
      return Promise.resolve(true)
    }
  }

  /**
   * Get node
   * @return {Node}
   */
  get node (): Node {
    return this._node
  }

  /**
   * Get rawBlock
   * @return {Object}
   */
  get rawBlock (): ?Object {
    return this._rawBlock
  }

  /**
   * Get rawBlock
   * @return {Object}
   */
  set rawBlock (block: Object): ?Object {
    this._rawBlock = block
  }

  /**
   * Get persistence
   * @return {Persistence}
   */
  get persistence (): PersistenceRocksDb {
    return this._persistence
  }

  /**
   * Get rovers manager
   * @returns RoverManager
   */
  get rovers (): RoverManager {
    return this._rovers
  }

  /**
   * Get instance of RpcServer
   * @returns RpcServer
   */
  get rpc (): RpcServer {
    return this._rpc
  }

  /**
   * Get instance of Server (Express on steroids)
   * @returns Server
   */
  get server (): Server {
    return this._server
  }

  /**
   * Start Server
   */
  startNode () {
    this._logger.info('Starting P2P node')
    this.node.start()

    this._emitter.on('peerConnected', ({ peer }) => {
      if (this._server) {
        this._server._wsBroadcastPeerConnected(peer)
      }
    })

    this._emitter.on('peerDisconnected', ({ peer }) => {
      if (this._server) {
        this._server._wsBroadcastPeerDisonnected(peer)
      }
    })
  }

  /**
   * Start rovers
   * @param rovers - list (string; comma-delimited) of rover names to start
   */
  startRovers (rovers: string[]) {
    this._logger.info(`Starting rovers '${rovers.join(',')}'`)

    rovers.forEach(name => {
      if (name) {
        this._rovers.startRover(name)
      }
    })
    this._emitter.on('collectBlock', ({ block }) => {
      process.nextTick(() => {
        this.collectBlock(rovers, block).then((pid: number|false) => {
          if (pid !== false) {
            this._logger.debug(`collectBlock handler: successfuly send to mining worker (PID: ${pid})`)
          }
        }).catch(err => {
          this._logger.error(`Could not send to mining worker, reason: ${errToString(err)}`)
          this._cleanUnfinishedBlock()
        })
      })
    })
  }

  async collectBlock (rovers: string[], block: Block) {
    const self = this
    this._collectedBlocks[block.getBlockchain()] += 1

    // TODO: Adjust minimum count of collected blocks needed to trigger mining
    if (!this._canMine && all((numCollected: number) => numCollected >= 1, values(self._collectedBlocks))) {
      this._canMine = true
    }

    if (PERSIST_ROVER_DATA === true) {
      this._writeRoverData(block)
    }
    // start mining only if all known chains are being rovered
    if (this._canMine && !this._peerIsSyncing && equals(new Set(this._knownRovers), new Set(rovers))) {
      self._rawBlock.push(block)
      return self.startMining(rovers, block)
        .catch((err) => {
          self._logger.error(err)
        })
    } else {
      if (!this._canMine) {
        const keys = Object.keys(this._collectedBlocks)
        const values = '|' + keys.reduce((all, a, i) => {
          const val = this._collectedBlocks[a]
          if (i === (keys.length - 1)) {
            all = all + a + ':' + val
          } else {
            all = all + a + ':' + val + ' '
          }
          return all
        }, '') + '|'
        this._logger.info('constructing multiverse from blockchains ' + values)
        return Promise.resolve(false)
      }
      if (this._peerIsSyncing) {
        this._logger.info(`mining and ledger updates disabled until initial multiverse threshold is met`)
        return Promise.resolve(false)
      }
      this._logger.debug(`consumed blockchains manually overridden, mining services disabled, active multiverse rovers: ${JSON.stringify(rovers)}, known: ${JSON.stringify(this._knownRovers)})`)
      return Promise.resolve(false)
    }
  }

  blockFromPeer (conn: Object, newBlock: BcBlock) {
    const self = this
    // TODO: Validate new block mined by peer
    if (newBlock !== undefined && !self._knownBlocksCache.get(newBlock.getHash())) {
      self._logger.info('!!!!!!!!!! received new block from peer', newBlock.getHeight())
      debug(`Adding received block into cache of known blocks - ${newBlock.getHash()}`)
      // Add to cache
      this._knownBlocksCache.set(newBlock.getHash(), newBlock)

      const beforeBlockHighest = self.multiverse.getHighestBlock()
      const addedToMultiverse = self.multiverse.addBlock(newBlock)
      const afterBlockHighest = self.multiverse.getHighestBlock()

      // $FlowFixMe
      this._logger.debug('(' + self.multiverse._id + ') beforeBlockHighest: ' + beforeBlockHighest.getHash())
      // $FlowFixMe
      this._logger.debug('(' + self.multiverse._id + ') afterBlockHighest: ' + afterBlockHighest.getHash())
      // $FlowFixMe
      this._logger.debug('(' + self.multiverse._id + ') addedToMultiverse: ' + addedToMultiverse)

      if (addedToMultiverse === false) {
        this._logger.warn('(' + self.multiverse._id + ') !!!! Block failed to join multiverse')
        this._logger.warn('(' + self.multiverse._id + ') !!!!     height: ' + newBlock.getHeight())
        this._logger.warn('(' + self.multiverse._id + ') !!!!     hash: ' + newBlock.getHash())
        this._logger.warn('(' + self.multiverse._id + ') !!!!     previousHash: ' + newBlock.getPreviousHash())
        this._logger.warn('(' + self.multiverse._id + ') !!!!     distance: ' + newBlock.getDistance())
        this._logger.warn('(' + self.multiverse._id + ') !!!!     totalDistance: ' + newBlock.getTotalDistance())
      }

      if (beforeBlockHighest !== afterBlockHighest) { // TODO @schnorr
        self.pubsub.publish('update.block.latest', { key: 'bc.block.latest', data: newBlock })
      } else if (addedToMultiverse === true) { // !important as update block latest also stored height
        self.pubsub.publish('state.block.height', { key: 'bc.block.' + newBlock.getHeight(), data: newBlock })
      } else {
        // determine if the block is above the minimum to be considered for an active multiverse
        if (newBlock.getHeight() > 6 &&
            newBlock.getHeight() > (afterBlockHighest.getHeight() - 8)) { // if true update or create candidate multiverse
          const approved = self._verses.reduce((approved, multiverse) => {
            const candidateApproved = multiverse.addBlock(newBlock)
            if (candidateApproved === true) {
              approved.push(multiverse)
            }
            return approved
          }, [])
          if (approved.length === 0) { // if none of the multiverses accepted the new block create its own and request more information from the peer
            const newMultiverse = new Multiverse(true)
            newMultiverse.addBlock(newBlock)
            self._verses.push(newMultiverse)

            this._logger.info('new multiverse created for block ' + newBlock.getHeight() + ' ' + newBlock.getHash())
            // this.node.triggerBlockSync() // --> give me multiverse

            conn.getPeerInfo((err, peerInfo) => {
              if (err) {
                console.trace(err)
                self._logger.error(err)
                return false
              }

              const peerQuery = {
                queryHash: newBlock.getHash(),
                queryHeight: newBlock.getHeight(),
                low: Math.max(newBlock.getHeight() - 9, 1),
                high: newBlock.getHeight() + 2
              }
              debug('Querying peer for blocks', peerQuery)

              console.log('***********************CANDIDATE 1*******************')
              const bestPeer = this.node.manager.createPeer(peerInfo)
                .query(peerQuery)
                .then((blocks) => {
                  debug('Got query response', blocks)
                  blocks.map((block) => newMultiverse.addBlock(block))
                  if (Object.keys(newMultiverse).length > 6) {
                    const bestCandidate = newMultiverse
                    const highCandidateBlock = bestCandidate.getHighestBlock()
                    const lowCandidateBlock = bestCandidate.getLowestBlock()
                    if (new BN(highCandidateBlock.getTotalDistance()).gt(new BN(afterBlockHighest.getTotalDistance())) &&
                    highCandidateBlock.getHeight() >= afterBlockHighest.getHeight() &&
                    new BN(lowCandidateBlock.getTotalDistance()).gt(new BN(self.multiverse.getLowestBlock().getTotalDistance()))) {
                      self.multiverse._blocks = clone(bestCandidate._blocks)
                      self._logger.info('applied new multiverse ' + bestCandidate.getHighestBlock().getHash())
                      self._peerIsResyncing = true
                      self.blockpool._checkpoint = lowCandidateBlock
                      self.pubsub.publish('update.block.latest', { key: 'bc.block.latest', data: highCandidateBlock })
                      // sets multiverse for removal
                      bestCandidate._created = 0
                      bestPeer.query({
                        queryHash: newBlock.getHash(),
                        queryHeight: newBlock.getHeight(),
                        low: 1,
                        high: newBlock.getHeight() + 2
                      })
                        .then((blocks) => {
                          blocks.map((block) => {
                            self._storageQueue.push(self.blockpool.addBlock(block), function (err, data) {
                              if (err) {
                                self._logger.error(err)
                              }
                            })
                          })
                        })
                        .catch((err) => {
                          self._logger.error(new Error('unable to complete resync with peer'))
                          console.trace(err)
                        })
                    }
                  }
                })
            })
          } else { // else check if any of the multiverses are ready for comparison
            const candidates = approved.filter((m) => {
              if (Object.keys(m._blocks).length >= 6) {
                return m
              }
              return false
            })
            if (candidates.length > 0) {
              // here we sort by highest block totalDistance and compare with current
              // if its better, we restart the miner, enable resync, purge the db, and set _blocks to a clone of _blocks on the candidate
              console.log('***********************CANDIDATE 2*******************')
              const ordered = candidates.sort(blockByTotalDistanceSorter)
              const bestCandidate = ordered.shift()
              const highCandidateBlock = bestCandidate.getHighestBlock()
              const lowCandidateBlock = bestCandidate.getLowestBlock()
              if (new BN(highCandidateBlock.getTotalDistance()).gt(new BN(afterBlockHighest.getTotalDistance())) &&
              highCandidateBlock.getHeight() >= afterBlockHighest.getHeight() &&
              new BN(lowCandidateBlock.getTotalDistance()).gt(new BN(self.multiverse.getLowestBlock().getTotalDistance()))) {
                self.multiverse._blocks = clone(bestCandidate._blocks)
                self._logger.info('applied new multiverse ' + bestCandidate.getHighestBlock().getHash())
                self._peerIsResyncing = true
                self.blockpool._checkpoint = lowCandidateBlock
                self.pubsub.publish('update.block.latest', { key: 'bc.block.latest', data: highCandidateBlock })
                // sets multiverse for removal
              }
            }
          }
        } else if (self._peerIsResyncing === true) { // if we are resyncing pass the block to block pool
          self.blockpool.addBlock(newBlock)
            .then((state) => {
              self._logger.info('pass to block pool ' + newBlock.getHeight() + ' ' + newBlock.getHash())
            })
            .catch((err) => {
              self._logger.error(err)
            })
          // pass
        } else {
          self._logger.info('ignoring block ' + newBlock.getHeight() + ' ' + newBlock.getHash())
          // ignore
        }
        // remove candidates older beyond a threshold
        const keepCandidateThreshold = (Date.now() * 0.001) - (120 * 1000) // 120 seconds / 2 mins
        this._verses = this._verses.filter(m => {
          if (m._created > keepCandidateThreshold) {
            return m
          }
        })
      }
    } else {
      console.log(`Received block is already in cache of known blocks - ${newBlock.getHash()}`)
      debug(`Received block is already in cache of known blocks - ${newBlock.getHash()}`)
    }
  }

  receiveSyncPeriod (peerIsSyncing: bool) {
    this._peerIsSyncing = peerIsSyncing
  }

  _cleanUnfinishedBlock () {
    debug('Cleaning unfinished block')
    this._unfinishedBlock = undefined
    this._unfinishedBlockData = undefined
  }

  _handleWorkerFinishedMessage (solution: { distance: number, nonce : string, difficulty: number, timestamp: number, iterations: number, timeDiff: number }) {
    const self = this
    if (this._unfinishedBlock === undefined || this._unfinishedBlock === null) {
      this._logger.warn('There is not an unfinished block to use solution for')
      return
    }

    const { nonce, distance, timestamp, difficulty, iterations, timeDiff } = solution

    // $FlowFixMe
    this._unfinishedBlock.setNonce(nonce)
    // $FlowFixMe
    this._unfinishedBlock.setDistance(distance)
    // $FlowFixMe
    this._unfinishedBlock.setTotalDistance(new BN(this._unfinishedBlock.getTotalDistance()).add(new BN(distance)).toString())
    // $FlowFixMe
    this._unfinishedBlock.setTimestamp(timestamp)
    // $FlowFixMe
    this._unfinishedBlock.setDifficulty(difficulty)

    if (this._unfinishedBlockData) {
      this._unfinishedBlockData.iterations = iterations
      this._unfinishedBlockData.timeDiff = timeDiff
    }

    if (!isValidBlock(this._unfinishedBlock)) {
      this._logger.warn(`The mined block is not valid`)
      this._cleanUnfinishedBlock()
      return
    }

    if (this._unfinishedBlock !== undefined && isDebugEnabled()) {
      this._writeMiningData(this._unfinishedBlock, solution)
    }

    this._processMinedBlock(this._unfinishedBlock, solution)
      .then((res) => {
        // If block was successfully processed then _cleanUnfinishedBlock
        if (res) {
          try {
            self._broadcastMinedBlock(self._unfinishedBlock, solution)
            self._cleanUnfinishedBlock()
          } catch (err) {
            self._cleanUnfinishedBlock()
          }
        }
      })
  }

  _handleWorkerError (error: Error) {
    this._logger.warn(`Mining worker process errored, reason: ${error.message}`)
    this._cleanUnfinishedBlock()
    // $FlowFixMe - Flow can't properly type subprocess
    if (this._workerProcess !== undefined && this._workerProcess !== null && this._workerProcess !== false) {
      this._workerProcess.kill()
      // $FlowFixMe - Flow can't properly type subprocess
      this._workerProcess.disconnect()
      this._workerProcess = undefined
    }
  }

  _handleWorkerExit (code: number, signal: string) {
    if (code === 0 || code === null) { // 0 means worker exited on it's own correctly, null that is was terminated from engine
      this._logger.debug(`Mining worker finished its work (code: ${code})`)
    } else {
      this._logger.warn(`Mining worker process exited with code ${code}, signal ${signal}`)
      this._cleanUnfinishedBlock()
    }
    this._workerProcess = undefined
  }

  /**
   * Start Server
   *
   * @param opts Options to start server with
   */
  startServer (opts: Object) {
    this.server.run(opts)
  }

  requestExit () {
    ts.stop()
    return this._rovers.killRovers()
  }

  _writeRoverData (newBlock: BcBlock) {
    const dataPath = ensureDebugPath(`bc/rover-block-data.csv`)
    const rawData = JSON.stringify(newBlock)
    writeFileSync(dataPath, `${rawData}\r\n`, { encoding: 'utf8', flag: 'a' })
  }

  _writeMiningData (newBlock: BcBlock, solution: { iterations: number, timeDiff: number }) {
    // block_height, block_difficulty, block_distance, block_total_distance, block_timestamp, iterations_count, mining_duration_ms, btc_confirmation_count, btc_current_timestamp, eth_confirmation_count, eth_current_timestamp, lsk_confirmation_count, lsk_current_timestamp, neo_confirmation_count, neo_current_timestamp, wav_confirmation_count, wav_current_timestamp
    const row = [
      newBlock.getHeight(), newBlock.getDifficulty(), newBlock.getDistance(), newBlock.getTotalDistance(), newBlock.getTimestamp(), solution.iterations, solution.timeDiff
    ]

    this._knownRovers.forEach(roverName => {
      if (this._unfinishedBlockData && this._unfinishedBlockData.currentBlocks) {
        const methodNameGet = `get${roverName[0].toUpperCase() + roverName.slice(1)}List` // e.g. getBtcList
        // $FlowFixMe - flow does not now about methods of protobuf message instances
        const blocks = this._unfinishedBlockData.currentBlocks[methodNameGet]()
        row.push(blocks.map(block => block.getBlockchainConfirmationsInParentCount()).join('|'))
        row.push(blocks.map(block => block.getTimestamp() / 1000 << 0).join('|'))
      }
    })
    row.push(getBlockchainsBlocksCount(newBlock))
    const dataPath = ensureDebugPath(`bc/mining-data.csv`)
    writeFileSync(dataPath, `${row.join(',')}\r\n`, { encoding: 'utf8', flag: 'a' })
  }

  /**
   * Broadcast new block
   *
   * - peers
   * - pubsub
   * - ws
   *
   * This function is called by this._processMinedBlock()
   * @param newBlock
   * @param solution
   * @returns {Promise<boolean>}
   * @private
   */
  _broadcastMinedBlock (newBlock: BcBlock, solution: Object): Promise<*> {
    const self = this
    this._logger.info('Broadcasting mined block')

    if (newBlock === undefined) {
      return Promise.reject(new Error('cannot broadcast empty block'))
    }

    try {
      self.node.broadcastNewBlock(newBlock)
      try {
        const newBlockObj = {
          ...newBlock.toObject(),
          iterations: solution.iterations,
          timeDiff: solution.timeDiff
        }
        self.pubsub.publish('block.mined', { type: 'block.mined', data: newBlockObj })
      } catch (e) {
        return Promise.reject(e)
      }
    } catch (err) {
      return Promise.reject(err)
    }
    return Promise.resolve(true)
  }

  /**
   * Deals with unfinished block after the solution is found
   *
   * @param newBlock
   * @param solution
   * @returns {Promise<boolean>} Promise indicating if the block was successfully processed
   * @private
   */
  _processMinedBlock (newBlock: BcBlock, solution: Object): Promise<*> {
    // TODO: reenable this._logger.info(`Mined new block: ${JSON.stringify(newBlockObj, null, 2)}`)

    // Trying to process null/undefined block
    if (newBlock === null || newBlock === undefined) {
      this._logger.warn('Failed to process work provided by miner')
      return Promise.resolve(false)
    }

    try {
      // Received block which is already in cache
      if (this._knownBlocksCache.has(newBlock.getHash())) {
        this._logger.warn('Recieved duplicate new block ' + newBlock.getHeight() + ' (' + newBlock.getHash() + ')')
        return Promise.resolve(false)
      }

      // Add to multiverse and call persist
      this._knownBlocksCache.set(newBlock.getHash(), newBlock)

      const beforeBlockHighest = this.multiverse.getHighestBlock()
      const addedToMultiverse = this.multiverse.addBlock(newBlock)
      const afterBlockHighest = this.multiverse.getHighestBlock()

      console.log('beforeBlockHighest height -> ' + beforeBlockHighest.getHeight() + ' ' + beforeBlockHighest.getHash())
      console.log('afterBlockHighest height -> ' + afterBlockHighest.getHeight() + ' ' + afterBlockHighest.getHash())
      console.log('addedToMultiverse: ' + addedToMultiverse)

      if (beforeBlockHighest.getHash() !== afterBlockHighest.getHash()) {
        this.pubsub.publish('update.block.latest', { key: 'bc.block.latest', data: newBlock })
      } else if (addedToMultiverse === true) {
        this.pubsub.publish('state.block.height', { key: 'bc.block.' + newBlock.getHeight(), data: newBlock })
      }

      // Store block in _debug folder and return promise indicating success
      if (newBlock !== undefined) {
        debugSaveObject(`bc/block/${newBlock.getTimestamp()}-${newBlock.getHash()}.json`, newBlock.toObject())
      }
      return Promise.resolve(true)
    } catch (err) {
      this._logger.warn(`failed to process work provided by miner, err: ${errToString(err)}`)
      return Promise.resolve(false)
    }
  }

  async startMining (rovers: string[] = ROVERS, block: Block): Promise<*> {
    const self = this
    // if (block === undefined) {
    //  return Promise.reject(new Error('cannot start mining on empty block'))
    // }
    // debug('Starting mining', rovers || ROVERS, block.toObject())

    let currentBlocks
    let lastPreviousBlock

    // get latest block from each child blockchain
    try {
      const getKeys: string[] = ROVERS.map(chain => `${chain}.block.latest`)
      currentBlocks = await Promise.all(getKeys.map((key) => {
        return self.persistence.get(key).then(block => {
          this._logger.debug(`Got "${key}"`)
          return block
        })
      }))
      this._logger.info(`Loaded ${currentBlocks.length} blocks from persistence`)
      // get latest known BC block
      try {
        lastPreviousBlock = await self.persistence.get('bc.block.latest')
        self._logger.info(`Got last previous block (height: ${lastPreviousBlock.getHeight()}) from persistence`)
        self._logger.debug(`Preparing new block`)

        const currentTimestamp = ts.nowSeconds()
        if (this._unfinishedBlock !== undefined && getBlockchainsBlocksCount(this._unfinishedBlock) >= 6) {
          this._cleanUnfinishedBlock()
        }
        const [newBlock, finalTimestamp] = prepareNewBlock(
          currentTimestamp,
          lastPreviousBlock,
          currentBlocks,
          block,
          [], // TODO: Transactions added here for AT period
          self._minerKey,
          self._unfinishedBlock
        )
        const work = prepareWork(lastPreviousBlock.getHash(), newBlock.getBlockchainHeaders())
        newBlock.setTimestamp(finalTimestamp)
        self._unfinishedBlock = newBlock
        self._unfinishedBlockData = {
          lastPreviousBlock,
          currentBlocks: newBlock.getBlockchainHeaders(),
          block,
          iterations: undefined,
          timeDiff: undefined
        }

        // if blockchains block count === 5 we will create a block with 6 blockchain blocks (which gets bonus)
        // if it's more, do not restart mining and start with new ones
        if (this._workerProcess && this._unfinishedBlock) {
          this._logger.debug(`Restarting mining with a new rovered block`)
          return self.restartMining()
        }

        // if (!this._workerProcess) {
        this._logger.debug(`Starting miner process with work: "${work}", difficulty: ${newBlock.getDifficulty()}, ${JSON.stringify(this._collectedBlocks, null, 2)}`)
        const proc: ChildProcess = fork(MINER_WORKER_PATH)
        this._workerProcess = proc
        // } else {
        //   this._logger.debug(`Sending work to existing miner process (pid: ${this._workerProcess.pid}), work: "${work}", difficulty: ${newBlock.getDifficulty()}, ${JSON.stringify(this._collectedBlocks, null, 2)}`)
        // }
        if (self._workerProcess !== null) {
          // $FlowFixMe - Flow can't find out that ChildProcess is extended form EventEmitter
          self._workerProcess.on('message', this._handleWorkerFinishedMessage.bind(this))
          // $FlowFixMe - Flow can't find out that ChildProcess is extended form EventEmitter
          self._workerProcess.on('error', this._handleWorkerError.bind(this))
          // $FlowFixMe - Flow can't find out that ChildProcess is extended form EventEmitter
          self._workerProcess.on('exit', this._handleWorkerExit.bind(this))
          // $FlowFixMe - Flow can't find out that ChildProcess is extended form EventEmitter
          self._workerProcess.send({
            currentTimestamp,
            offset: ts.offset,
            work,
            minerKey: this._minerKey,
            merkleRoot: newBlock.getMerkleRoot(),
            difficulty: newBlock.getDifficulty(),
            difficultyData: {
              currentTimestamp,
              lastPreviousBlock: lastPreviousBlock.serializeBinary(),
              // $FlowFixMe
              newBlockHeaders: newBlock.getBlockchainHeaders().serializeBinary()
            }})
          // $FlowFixMe - Flow can't properly find worker pid
          return Promise.resolve(self._workerProcess.pid)
        }
      } catch (err) {
        console.trace(err)
        self._logger.warn(`Error while getting last previous BC block, reason: ${err.message}`)
        return Promise.reject(err)
      }
      return Promise.resolve(false)
    } catch (err) {
      self._logger.warn(`Error while getting current blocks, reason: ${err.message}`)
      return Promise.reject(err)
    }
  }

  stopMining (): bool {
    debug('Stopping mining')

    if (!this._workerProcess) {
      return false
    }

<<<<<<< HEAD
    try {
=======
    if (this._workerProcess !== undefined && this._workerProcess !== null && this._workerProcess !== false) {
>>>>>>> d6462f93
      this._workerProcess.disconnect()
      this._workerProcess.removeAllListeners()
      this._workerProcess.kill()
      this._workerProcess = null
<<<<<<< HEAD
    } catch (err) {
      this._logger.debug(`Stopping mining failed, reason: ${err.message}`)
      return false
=======
>>>>>>> d6462f93
    }
    return true
  }

  restartMining (rovers: string[] = ROVERS): Promise<boolean> {
    debug('Restarting mining', rovers)

    this.stopMining()
    if (this._rawBlock.length > 0) {
      return this.startMining(rovers || ROVERS, this._rawBlock.pop())
        .then(res => {
          return Promise.resolve(!res)
        })
    } else {
      return Promise.resolve(true)
    }
  }
}<|MERGE_RESOLUTION|>--- conflicted
+++ resolved
@@ -944,21 +944,16 @@
       return false
     }
 
-<<<<<<< HEAD
     try {
-=======
-    if (this._workerProcess !== undefined && this._workerProcess !== null && this._workerProcess !== false) {
->>>>>>> d6462f93
-      this._workerProcess.disconnect()
-      this._workerProcess.removeAllListeners()
-      this._workerProcess.kill()
-      this._workerProcess = null
-<<<<<<< HEAD
+      if (this._workerProcess !== undefined && this._workerProcess !== null && this._workerProcess !== false) {
+        this._workerProcess.disconnect()
+        this._workerProcess.removeAllListeners()
+        this._workerProcess.kill()
+        this._workerProcess = null
+      }
     } catch (err) {
       this._logger.debug(`Stopping mining failed, reason: ${err.message}`)
       return false
-=======
->>>>>>> d6462f93
     }
     return true
   }

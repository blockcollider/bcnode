/* e
 * Copyright (c) 2017-present, Block Collider developers, All rights reserved.
 *
 * This source code is licensed under the MIT license found in the
 * LICENSE file in the root directory of this source tree.
 *
 * @flow
 */

import type { BcBlock } from '../protos/core_pb'

const ROVERS = Object.keys(require('../rover/manager').rovers)

const debug = require('debug')('bcnode:engine')
const { EventEmitter } = require('events')
const { queue } = require('async')
const { equals, all, values, clone } = require('ramda')
const { fork, ChildProcess } = require('child_process')
const { resolve } = require('path')
const { writeFileSync } = require('fs')
const LRUCache = require('lru-cache')
const BN = require('bn.js')
const semver = require('semver')

const { config } = require('../config')
const { debugSaveObject, isDebugEnabled, ensureDebugPath } = require('../debug')
const { Multiverse } = require('../bc/multiverse')
const logging = require('../logger')
const { Monitor } = require('../monitor')
const { Node } = require('../p2p')
const RoverManager = require('../rover/manager').default
const rovers = require('../rover/manager').rovers
const Server = require('../server/index').default
const PersistenceRocksDb = require('../persistence').RocksDb
const { PubSub } = require('./pubsub')
const { RpcServer } = require('../rpc/index')
const { prepareWork, prepareNewBlock } = require('../bc/miner')
const { getGenesisBlock } = require('../bc/genesis')
const { BlockPool } = require('../bc/blockpool')
const { isValidBlock } = require('../bc/validation')
const { getBlockchainsBlocksCount } = require('../bc/helper')
const { Block } = require('../protos/core_pb')
const { errToString } = require('../helper/error')
const { getVersion } = require('../helper/version')
const { blockByTotalDistanceSorter } = require('./helper')
const ts = require('../utils/time').default // ES6 default export

const DATA_DIR = process.env.BC_DATA_DIR || config.persistence.path
const MONITOR_ENABLED = process.env.BC_MONITOR === 'true'
const PERSIST_ROVER_DATA = process.env.PERSIST_ROVER_DATA === 'true'
const MINER_WORKER_PATH = resolve(__filename, '..', '..', 'bc', 'miner_worker.js')

type UnfinishedBlockData = {
  lastPreviousBlock: ?BcBlock,
  block: ?Block,
  currentBlocks: ?{ [blokchain: string]: Block },
  iterations: ?number,
  timeDiff: ?number
}

export default class Engine {
  _logger: Object; // eslint-disable-line no-undef
  _monitor: Monitor; // eslint-disable-line no-undef
  _knownBlocksCache: LRUCache<string, BcBlock>; // eslint-disable-line no-undef
  _rawBlocks: LRUCache<number, Block>; // eslint-disable-line no-undef
  _node: Node; // eslint-disable-line no-undef
  _persistence: PersistenceRocksDb; // eslint-disable-line no-undef
  _pubsub: PubSub; //  eslint-disable-line no-undef
  _rovers: RoverManager; // eslint-disable-line no-undef
  _rpc: RpcServer; // eslint-disable-line no-undef
  _server: Server; // eslint-disable-line no-undef
  _emitter: EventEmitter; // eslint-disable-line no-undef
  _knownRovers: string[]; // eslint-disable-line no-undef
  _minerKey: string; // eslint-disable-line no-undef
  _collectedBlocks: Object; // eslint-disable-line no-undef
  _verses: Multiverse[]; // eslint-disable-line no-undef
  _canMine: bool; // eslint-disable-line no-undef
  _workerProcess: ?ChildProcess
  _unfinishedBlock: ?BcBlock
  _rawBlock: Object[]
  _subscribers: Object
  _unfinishedBlockData: ?UnfinishedBlockData
  _peerIsSyncing: boolean
  _peerIsResyncing: boolean
  _storageQueue: any

  constructor (logger: Object, opts: { rovers: string[], minerKey: string}) {
    this._logger = logging.getLogger(__filename)
    this._knownRovers = opts.rovers
    this._minerKey = opts.minerKey
    this._rawBlock = []
    this._monitor = new Monitor(this, {})
    this._persistence = new PersistenceRocksDb(DATA_DIR)
    this._pubsub = new PubSub()
    this._node = new Node(this)
    this._rovers = new RoverManager()
    this._emitter = new EventEmitter()
    this._rpc = new RpcServer(this)
    this._server = new Server(this, this._rpc)
    this._collectedBlocks = {}
    this._subscribers = {}
    this._verses = []
    for (let roverName of this._knownRovers) {
      this._collectedBlocks[roverName] = 0
    }
    this._canMine = false
    this._unfinishedBlockData = { block: undefined, lastPreviousBlock: undefined, currentBlocks: {}, timeDiff: undefined, iterations: undefined }
    this._storageQueue = queue((fn, cb) => {
      return fn.then((res) => { cb(null, res) }).catch((err) => { cb(err) })
    })

    this._knownBlocksCache = LRUCache({
      max: 1024
    })

    this._rawBlocks = LRUCache({
      max: 5
    })

    this._peerIsSyncing = false
    this._peerIsResyncing = false
    // Start NTP sync
    ts.start()
  }

  get minerKey (): ?string {
    return this._minerKey
  }

  /**
   * Get multiverse
   * @returns {Multiverse|*}
   */
  get multiverse (): Multiverse {
    return this.node.multiverse
  }

  /**
   * Get blockpool
   * @returns {BlockPool|*}
   */
  get blockpool (): BlockPool {
    return this.node.blockpool
  }

  /**
   * Get pubsub wrapper instance
   * @returns {PubSub}
   */
  get pubsub (): PubSub {
    return this._pubsub
  }

  /**
   * Initialize engine internals
   *
   * - Open database
   * - Store name of available rovers
   */
  async init () {
    const self = this
    const roverNames = Object.keys(rovers)
    const { npm, git: { long } } = getVersion()
    const newGenesisBlock = getGenesisBlock()
    const versionData = {
      version: npm,
      commit: long,
      db_version: 1
    }
    const engineQueue = queue((fn, cb) => {
      return fn.then((res) => { cb(null, res) }).catch((err) => { cb(err) })
    })
    const DB_LOCATION = resolve(`${__dirname}/../../${this.persistence._db.location}`)
    const DELETE_MESSAGE = `Your DB version is old, please delete data folder '${DB_LOCATION}' and run bcnode again`
    // TODO get from CLI / config
    try {
      await this._persistence.open()
      try {
        let version = await this.persistence.get('appversion')
        if (semver.lt(version.version, '0.6.0')) {
          this._logger.warn(DELETE_MESSAGE)
          process.exit(8)
        }
      } catch (_) {
        // silently continue - the version is not present so
        // a) very old db
        // b) user just remove database so let's store it
      }
      let res = await this.persistence.put('rovers', roverNames)
      if (res) {
        this._logger.debug('Stored rovers to persistence')
      }
      res = await this.persistence.put('appversion', versionData)
      if (res) {
        this._logger.debug('Stored appversion to persistence')
      }
      try {
        await this.persistence.get('bc.block.1')
        const latestBlock = await this.persistence.get('bc.block.latest')
        self._logger.info('highest block height on disk ' + latestBlock.getHeight())
        self.multiverse.addBlock(latestBlock)
        self.multiverse._selective = true
        this._logger.info('Genesis block present, everything ok')
      } catch (_) { // genesis block not found
        try {
          await this.persistence.put('bc.block.1', newGenesisBlock)
          await this.persistence.put('bc.block.latest', newGenesisBlock)
          self.multiverse.addBlock(newGenesisBlock)
          this._logger.info('Genesis block saved to disk ' + newGenesisBlock.getHash())
        } catch (e) {
          this._logger.error(`Error while creating genesis block ${e.message}`)
          this.requestExit()
          process.exit(1)
        }
      }
    } catch (e) {
      this._logger.warn(`Could not store rovers to persistence, reason ${e.message}`)
    }

    if (MONITOR_ENABLED) {
      this._monitor.start()
    }

    this._logger.debug('Engine initialized')

    self.pubsub.subscribe('state.block.height', '<engine>', (msg) => {
      const block = msg.data
      self.storeHeight(block)
      engineQueue.push(self.storeHeight(block), function (err, data) {
        if (err) {
          console.trace(err)
          self._logger.error(err)
        }
      })
    })

    self.pubsub.subscribe('update.checkpoint.start', '<engine>', (msg) => {
      self._peerIsResyncing = true
    })

    self.pubsub.subscribe('state.resync.failed', '<engine>', (msg) => {
      self._logger.info('pausing mining to reestablish multiverse')
      self._peerIsResyncing = true
      engineQueue.push(self.blockpool.purge(msg.data), function (err, data) {
        if (err) {
          console.trace(err)
          self._logger.error(err)
        }
      })
    })

    self.pubsub.subscribe('state.checkpoint.end', '<engine>', (msg) => {
      self._peerIsResyncing = false
    })

    self.pubsub.subscribe('update.block.latest', '<engine>', (msg) => {
      engineQueue.push(self.updateLatestAndStore(msg.data), function (err, data) {
        if (err) {
          console.trace(err)
          self._logger.error(err)
        }
      })
    })
  }

  /**
   * Store a block in persistence unless its Genesis Block
   * @returns Promise
   */
  async storeHeight (block: BcBlock) {
    const self = this
    // Block is genesis block
    if (block.getHeight() < 2) {
      return
    }
    try {
      await self.persistence.put('bc.block.' + block.getHeight(), block)
      return Promise.resolve(block)
    } catch (err) {
      self._logger.warn('unable to store block ' + block.getHeight() + ' - ' + block.getHash())
      return Promise.reject(err)
    }
  }

  /**
   * Store a block in persistence unless its Genesis Block
   * @returns Promise
   */
  async updateLatestAndStore (block: BcBlock) {
    const self = this
    try {
      const previousLatest = await self.persistence.get('bc.block.latest')
      let persistNewBlock = false
      console.log('comparing new block ' + block.getHeight() + ' with the latest block at ' + block.getHeight())
      if (previousLatest.getHeight() < (block.getHeight() - 7)) {
        persistNewBlock = true
      }
      if (previousLatest.getHash() === block.getPreviousHash()) {
        persistNewBlock = true
      }
      if (persistNewBlock === true &&
         block.getTimestamp() > previousLatest.getTimestamp()) { // notice you cannot create two blocks in the same second (for when BC moves to 1s block propogation waves)
        await self.persistence.put('bc.block.latest', block)
        await self.persistence.put('bc.block.' + block.getHeight(), block)
        if (self._workerProcess === undefined) {
          self._workerProcess = false
        }
      } else {
        self._logger.warn('new purposed latest block does not match the last')
      }
      return Promise.resolve(true)
    } catch (err) {
      await self.persistence.put('bc.block.latest', block)
      await self.persistence.put('bc.block.' + block.getHeight(), block)
      return Promise.resolve(true)
    }
  }

  /**
   * Get node
   * @return {Node}
   */
  get node (): Node {
    return this._node
  }

  /**
   * Get rawBlock
   * @return {Object}
   */
  get rawBlock (): ?Object {
    return this._rawBlock
  }

  /**
   * Get rawBlock
   * @return {Object}
   */
  set rawBlock (block: Object): ?Object {
    this._rawBlock = block
  }

  /**
   * Get persistence
   * @return {Persistence}
   */
  get persistence (): PersistenceRocksDb {
    return this._persistence
  }

  /**
   * Get rovers manager
   * @returns RoverManager
   */
  get rovers (): RoverManager {
    return this._rovers
  }

  /**
   * Get instance of RpcServer
   * @returns RpcServer
   */
  get rpc (): RpcServer {
    return this._rpc
  }

  /**
   * Get instance of Server (Express on steroids)
   * @returns Server
   */
  get server (): Server {
    return this._server
  }

  /**
   * Start Server
   */
  startNode () {
    this._logger.info('Starting P2P node')
    this.node.start()

    this._emitter.on('peerConnected', ({ peer }) => {
      if (this._server) {
        this._server._wsBroadcastPeerConnected(peer)
      }
    })

    this._emitter.on('peerDisconnected', ({ peer }) => {
      if (this._server) {
        this._server._wsBroadcastPeerDisonnected(peer)
      }
    })
  }

  /**
   * Start rovers
   * @param rovers - list (string; comma-delimited) of rover names to start
   */
  startRovers (rovers: string[]) {
    this._logger.info(`Starting rovers '${rovers.join(',')}'`)

    rovers.forEach(name => {
      if (name) {
        this._rovers.startRover(name)
      }
    })
    this._emitter.on('collectBlock', ({ block }) => {
      process.nextTick(() => {
        this.collectBlock(rovers, block).then((pid: number|false) => {
          if (pid !== false) {
            this._logger.debug(`collectBlock handler: successfuly send to mining worker (PID: ${pid})`)
          }
        }).catch(err => {
          this._logger.error(`Could not send to mining worker, reason: ${errToString(err)}`)
          this._cleanUnfinishedBlock()
        })
      })
    })
  }

  async collectBlock (rovers: string[], block: Block) {
    const self = this
    this._collectedBlocks[block.getBlockchain()] += 1

    // TODO: Adjust minimum count of collected blocks needed to trigger mining
    if (!this._canMine && all((numCollected: number) => numCollected >= 1, values(self._collectedBlocks))) {
      this._canMine = true
    }

    if (PERSIST_ROVER_DATA === true) {
      this._writeRoverData(block)
    }
    // start mining only if all known chains are being rovered
    if (this._canMine && !this._peerIsSyncing && equals(new Set(this._knownRovers), new Set(rovers))) {
      self._rawBlocks.set('bc.block.latestchild', block)
      self._rawBlock.push(block)
      return self.startMining(rovers, block)

        .catch((err) => {
          self._logger.error(err)
        })
    } else {
      if (!this._canMine) {
        const keys = Object.keys(this._collectedBlocks)
        const values = '|' + keys.reduce((all, a, i) => {
          const val = this._collectedBlocks[a]
          if (i === (keys.length - 1)) {
            all = all + a + ':' + val
          } else {
            all = all + a + ':' + val + ' '
          }
          return all
        }, '') + '|'
        this._logger.info('constructing multiverse from blockchains ' + values)
        return Promise.resolve(false)
      }
      if (this._peerIsSyncing) {
        this._logger.info(`mining and ledger updates disabled until initial multiverse threshold is met`)
        return Promise.resolve(false)
      }
      this._logger.debug(`consumed blockchains manually overridden, mining services disabled, active multiverse rovers: ${JSON.stringify(rovers)}, known: ${JSON.stringify(this._knownRovers)})`)
      return Promise.resolve(false)
    }
  }

  blockFromPeer (conn: Object, newBlock: BcBlock) {
    const self = this
    // TODO: Validate new block mined by peer
    if (newBlock !== undefined && !self._knownBlocksCache.get(newBlock.getHash())) {
      self._logger.info('!!!!!!!!!! received new block from peer', newBlock.getHeight())
      debug(`Adding received block into cache of known blocks - ${newBlock.getHash()}`)
      // Add to cache
      this._knownBlocksCache.set(newBlock.getHash(), newBlock)

      const beforeBlockHighest = self.multiverse.getHighestBlock()
      const addedToMultiverse = self.multiverse.addBlock(newBlock)
      const afterBlockHighest = self.multiverse.getHighestBlock()

      // $FlowFixMe
      this._logger.debug('(' + self.multiverse._id + ') beforeBlockHighest: ' + beforeBlockHighest.getHash())
      // $FlowFixMe
      this._logger.debug('(' + self.multiverse._id + ') afterBlockHighest: ' + afterBlockHighest.getHash())
      // $FlowFixMe
      this._logger.debug('(' + self.multiverse._id + ') addedToMultiverse: ' + addedToMultiverse)

      if (addedToMultiverse === false) {
        this._logger.warn('(' + self.multiverse._id + ') !!!! Block failed to join multiverse')
        this._logger.warn('(' + self.multiverse._id + ') !!!!     height: ' + newBlock.getHeight())
        this._logger.warn('(' + self.multiverse._id + ') !!!!     hash: ' + newBlock.getHash())
        this._logger.warn('(' + self.multiverse._id + ') !!!!     previousHash: ' + newBlock.getPreviousHash())
        this._logger.warn('(' + self.multiverse._id + ') !!!!     distance: ' + newBlock.getDistance())
        this._logger.warn('(' + self.multiverse._id + ') !!!!     totalDistance: ' + newBlock.getTotalDistance())
      }

      if (beforeBlockHighest !== afterBlockHighest) { // TODO @schnorr
        self.pubsub.publish('update.block.latest', { key: 'bc.block.latest', data: newBlock })
      } else if (addedToMultiverse === true) { // !important as update block latest also stored height
        self.pubsub.publish('state.block.height', { key: 'bc.block.' + newBlock.getHeight(), data: newBlock })
      } else {
        // determine if the block is above the minimum to be considered for an active multiverse
        if (newBlock.getHeight() > 6 &&
            newBlock.getHeight() > (afterBlockHighest.getHeight() - 8)) { // if true update or create candidate multiverse
          const approved = self._verses.reduce((approved, multiverse) => {
            const candidateApproved = multiverse.addBlock(newBlock)
            if (candidateApproved === true) {
              approved.push(multiverse)
            }
            return approved
          }, [])
          if (approved.length === 0) { // if none of the multiverses accepted the new block create its own and request more information from the peer
            const newMultiverse = new Multiverse(true)
            newMultiverse.addBlock(newBlock)
            self._verses.push(newMultiverse)

            this._logger.info('new multiverse created for block ' + newBlock.getHeight() + ' ' + newBlock.getHash())
            // this.node.triggerBlockSync() // --> give me multiverse

            conn.getPeerInfo((err, peerInfo) => {
              if (err) {
                console.trace(err)
                self._logger.error(err)
                return false
              }

              const peerQuery = {
                queryHash: newBlock.getHash(),
                queryHeight: newBlock.getHeight(),
                low: Math.max(newBlock.getHeight() - 9, 1),
                high: newBlock.getHeight() + 2
              }
              debug('Querying peer for blocks', peerQuery)

              console.log('***********************CANDIDATE 1*******************')
              const bestPeer = this.node.manager.createPeer(peerInfo)
                .query(peerQuery)
                .then((blocks) => {
                  debug('Got query response', blocks)
                  blocks.map((block) => newMultiverse.addBlock(block))
                  if (Object.keys(newMultiverse).length > 6) {
                    const bestCandidate = newMultiverse
                    const highCandidateBlock = bestCandidate.getHighestBlock()
                    const lowCandidateBlock = bestCandidate.getLowestBlock()
                    if (new BN(highCandidateBlock.getTotalDistance()).gt(new BN(afterBlockHighest.getTotalDistance())) &&
                    highCandidateBlock.getHeight() >= afterBlockHighest.getHeight() &&
                    new BN(lowCandidateBlock.getTotalDistance()).gt(new BN(self.multiverse.getLowestBlock().getTotalDistance()))) {
                      self.multiverse._blocks = clone(bestCandidate._blocks)
                      self._logger.info('applied new multiverse ' + bestCandidate.getHighestBlock().getHash())
                      self._peerIsResyncing = true
                      self.blockpool._checkpoint = lowCandidateBlock
                      self.pubsub.publish('update.block.latest', { key: 'bc.block.latest', data: highCandidateBlock })
                      // sets multiverse for removal
                      bestCandidate._created = 0
                      bestPeer.query({
                        queryHash: newBlock.getHash(),
                        queryHeight: newBlock.getHeight(),
                        low: 1,
                        high: newBlock.getHeight() + 2
                      })
                        .then((blocks) => {
                          blocks.map((block) => {
                            self._storageQueue.push(self.blockpool.addBlock(block), function (err, data) {
                              if (err) {
                                self._logger.error(err)
                              }
                            })
                          })
                        })
                        .catch((err) => {
                          self._logger.error(new Error('unable to complete resync with peer'))
                          console.trace(err)
                        })
                    }
                  }
                })
            })
          } else { // else check if any of the multiverses are ready for comparison
            const candidates = approved.filter((m) => {
              if (Object.keys(m._blocks).length >= 6) {
                return m
              }
              return false
            })
            if (candidates.length > 0) {
              // here we sort by highest block totalDistance and compare with current
              // if its better, we restart the miner, enable resync, purge the db, and set _blocks to a clone of _blocks on the candidate
              console.log('***********************CANDIDATE 2*******************')
              const ordered = candidates.sort(blockByTotalDistanceSorter)
              const bestCandidate = ordered.shift()
              const highCandidateBlock = bestCandidate.getHighestBlock()
              const lowCandidateBlock = bestCandidate.getLowestBlock()
              if (new BN(highCandidateBlock.getTotalDistance()).gt(new BN(afterBlockHighest.getTotalDistance())) &&
              highCandidateBlock.getHeight() >= afterBlockHighest.getHeight() &&
              new BN(lowCandidateBlock.getTotalDistance()).gt(new BN(self.multiverse.getLowestBlock().getTotalDistance()))) {
                self.multiverse._blocks = clone(bestCandidate._blocks)
                self._logger.info('applied new multiverse ' + bestCandidate.getHighestBlock().getHash())
                self._peerIsResyncing = true
                self.blockpool._checkpoint = lowCandidateBlock
                self.pubsub.publish('update.block.latest', { key: 'bc.block.latest', data: highCandidateBlock })
                // sets multiverse for removal
              }
            }
          }
        } else if (self._peerIsResyncing === true) { // if we are resyncing pass the block to block pool
          self.blockpool.addBlock(newBlock)
            .then((state) => {
              self._logger.info('pass to block pool ' + newBlock.getHeight() + ' ' + newBlock.getHash())
            })
            .catch((err) => {
              self._logger.error(err)
            })
          // pass
        } else {
          self._logger.info('ignoring block ' + newBlock.getHeight() + ' ' + newBlock.getHash())
          // ignore
        }
        // remove candidates older beyond a threshold
        const keepCandidateThreshold = (Date.now() * 0.001) - (120 * 1000) // 120 seconds / 2 mins
        this._verses = this._verses.filter(m => {
          if (m._created > keepCandidateThreshold) {
            return m
          }
        })
      }
    } else {
      console.log(`Received block is already in cache of known blocks - ${newBlock.getHash()}`)
      debug(`Received block is already in cache of known blocks - ${newBlock.getHash()}`)
    }
  }

  receiveSyncPeriod (peerIsSyncing: bool) {
    this._peerIsSyncing = peerIsSyncing
  }

  _cleanUnfinishedBlock () {
    debug('Cleaning unfinished block')
    this._unfinishedBlock = undefined
    this._unfinishedBlockData = undefined
  }

  _handleWorkerFinishedMessage (solution: { distance: number, nonce : string, difficulty: number, timestamp: number, iterations: number, timeDiff: number }) {
    const self = this
    if (this._unfinishedBlock === undefined || this._unfinishedBlock === null) {
      this._logger.warn('There is not an unfinished block to use solution for')
      return
    }

    const { nonce, distance, timestamp, difficulty, iterations, timeDiff } = solution

    // $FlowFixMe
    this._unfinishedBlock.setNonce(nonce)
    // $FlowFixMe
    this._unfinishedBlock.setDistance(distance)
    // $FlowFixMe
    this._unfinishedBlock.setTotalDistance(new BN(this._unfinishedBlock.getTotalDistance()).add(new BN(distance)).toString())
    // $FlowFixMe
    this._unfinishedBlock.setTimestamp(timestamp)
    // $FlowFixMe
    this._unfinishedBlock.setDifficulty(difficulty)

    if (this._unfinishedBlockData) {
      this._unfinishedBlockData.iterations = iterations
      this._unfinishedBlockData.timeDiff = timeDiff
    }

    if (!isValidBlock(this._unfinishedBlock)) {
      this._logger.warn(`The mined block is not valid`)
      this._cleanUnfinishedBlock()
      return
    }

    if (this._unfinishedBlock !== undefined && isDebugEnabled()) {
      this._writeMiningData(this._unfinishedBlock, solution)
    }

    this._processMinedBlock(this._unfinishedBlock, solution)
      .then((res) => {
        // If block was successfully processed then _cleanUnfinishedBlock
        if (res) {
          try {
            self._broadcastMinedBlock(self._unfinishedBlock, solution)
            self._cleanUnfinishedBlock()
          } catch (err) {
            self._cleanUnfinishedBlock()
          }
        }
      })
  }

  _handleWorkerError (error: Error) {
    this._logger.warn(`Mining worker process errored, reason: ${error.message}`)
    this._cleanUnfinishedBlock()
    // $FlowFixMe - Flow can't properly type subprocess
    this._workerProcess.kill()
    // $FlowFixMe - Flow can't properly type subprocess
    this._workerProcess.disconnect()
    this._workerProcess = undefined
  }

  _handleWorkerExit (code: number, signal: string) {
    if (code === 0 || code === null) { // 0 means worker exited on it's own correctly, null that is was terminated from engine
      this._logger.debug(`Mining worker finished its work (code: ${code})`)
    } else {
      this._logger.warn(`Mining worker process exited with code ${code}, signal ${signal}`)
      this._cleanUnfinishedBlock()
    }
    this._workerProcess = undefined
  }

  /**
   * Start Server
   *
   * @param opts Options to start server with
   */
  startServer (opts: Object) {
    this.server.run(opts)
  }

  requestExit () {
    ts.stop()
    return this._rovers.killRovers()
  }

  _writeRoverData (newBlock: BcBlock) {
    const dataPath = ensureDebugPath(`bc/rover-block-data.csv`)
    const rawData = JSON.stringify(newBlock)
    writeFileSync(dataPath, `${rawData}\r\n`, { encoding: 'utf8', flag: 'a' })
  }

  _writeMiningData (newBlock: BcBlock, solution: { iterations: number, timeDiff: number }) {
    // block_height, block_difficulty, block_distance, block_total_distance, block_timestamp, iterations_count, mining_duration_ms, btc_confirmation_count, btc_current_timestamp, eth_confirmation_count, eth_current_timestamp, lsk_confirmation_count, lsk_current_timestamp, neo_confirmation_count, neo_current_timestamp, wav_confirmation_count, wav_current_timestamp
    const row = [
      newBlock.getHeight(), newBlock.getDifficulty(), newBlock.getDistance(), newBlock.getTotalDistance(), newBlock.getTimestamp(), solution.iterations, solution.timeDiff
    ]

    this._knownRovers.forEach(roverName => {
      if (this._unfinishedBlockData && this._unfinishedBlockData.currentBlocks) {
        const methodNameGet = `get${roverName[0].toUpperCase() + roverName.slice(1)}List` // e.g. getBtcList
        // $FlowFixMe - flow does not now about methods of protobuf message instances
        const blocks = this._unfinishedBlockData.currentBlocks[methodNameGet]()
        row.push(blocks.map(block => block.getBlockchainConfirmationsInParentCount()).join('|'))
        row.push(blocks.map(block => block.getTimestamp() / 1000 << 0).join('|'))
      }
    })
    row.push(getBlockchainsBlocksCount(newBlock))
    const dataPath = ensureDebugPath(`bc/mining-data.csv`)
    writeFileSync(dataPath, `${row.join(',')}\r\n`, { encoding: 'utf8', flag: 'a' })
  }

  /**
   * Broadcast new block
   *
   * - peers
   * - pubsub
   * - ws
   *
   * This function is called by this._processMinedBlock()
   * @param newBlock
   * @param solution
   * @returns {Promise<boolean>}
   * @private
   */
  _broadcastMinedBlock (newBlock: BcBlock, solution: Object): Promise<*> {
    const self = this
    this._logger.info('Broadcasting mined block')

    if (newBlock === undefined) {
      return Promise.reject(new Error('cannot broadcast empty block'))
    }

    try {
      self.node.broadcastNewBlock(newBlock)
      try {
        const newBlockObj = {
          ...newBlock.toObject(),
          iterations: solution.iterations,
          timeDiff: solution.timeDiff
        }
        self.pubsub.publish('block.mined', { type: 'block.mined', data: newBlockObj })
      } catch (e) {
        return Promise.reject(e)
      }
    } catch (err) {
      return Promise.reject(err)
    }
    return Promise.resolve(true)
  }

  /**
   * Deals with unfinished block after the solution is found
   *
   * @param newBlock
   * @param solution
   * @returns {Promise<boolean>} Promise indicating if the block was successfully processed
   * @private
   */
  _processMinedBlock (newBlock: BcBlock, solution: Object): Promise<*> {
    // TODO: reenable this._logger.info(`Mined new block: ${JSON.stringify(newBlockObj, null, 2)}`)

    // Trying to process null/undefined block
    if (newBlock === null || newBlock === undefined) {
      this._logger.warn('Failed to process work provided by miner')
      return Promise.resolve(false)
    }

    try {
      // Received block which is already in cache
      if (this._knownBlocksCache.has(newBlock.getHash())) {
        this._logger.warn('Recieved duplicate new block ' + newBlock.getHeight() + ' (' + newBlock.getHash() + ')')
        return Promise.resolve(false)
      }

      // Add to multiverse and call persist
      this._knownBlocksCache.set(newBlock.getHash(), newBlock)

      const beforeBlockHighest = this.multiverse.getHighestBlock()
      const addedToMultiverse = this.multiverse.addBlock(newBlock)
      const afterBlockHighest = this.multiverse.getHighestBlock()

      console.log('beforeBlockHighest height -> ' + beforeBlockHighest.getHeight() + ' ' + beforeBlockHighest.getHash())
      console.log('afterBlockHighest height -> ' + afterBlockHighest.getHeight() + ' ' + afterBlockHighest.getHash())
      console.log('addedToMultiverse: ' + addedToMultiverse)

      if (beforeBlockHighest.getHash() !== afterBlockHighest.getHash()) {
        this.pubsub.publish('update.block.latest', { key: 'bc.block.latest', data: newBlock })
      } else if (addedToMultiverse === true) {
        this.pubsub.publish('state.block.height', { key: 'bc.block.' + newBlock.getHeight(), data: newBlock })
      }

      // Store block in _debug folder and return promise indicating success
      if (newBlock !== undefined) {
        debugSaveObject(`bc/block/${newBlock.getTimestamp()}-${newBlock.getHash()}.json`, newBlock.toObject())
      }
      return Promise.resolve(true)
    } catch (err) {
      this._logger.warn(`failed to process work provided by miner, err: ${errToString(err)}`)
      return Promise.resolve(false)
    }
  }

  async startMining (rovers: string[] = ROVERS, block: Block): Promise<*> {
    const self = this
    // if (block === undefined) {
    //  return Promise.reject(new Error('cannot start mining on empty block'))
    // }
    // debug('Starting mining', rovers || ROVERS, block.toObject())

    let currentBlocks
    let lastPreviousBlock

    // get latest block from each child blockchain
    try {
      const getKeys: string[] = ROVERS.map(chain => `${chain}.block.latest`)
      currentBlocks = await Promise.all(getKeys.map((key) => {
        return self.persistence.get(key).then(block => {
          this._logger.debug(`Got "${key}"`)
          return block
        })
      }))
      this._logger.info(`Loaded ${currentBlocks.length} blocks from persistence`)
      // get latest known BC block
      try {
        lastPreviousBlock = await self.persistence.get('bc.block.latest')
        self._logger.info(`Got last previous block (height: ${lastPreviousBlock.getHeight()}) from persistence`)
        self._logger.debug(`Preparing new block`)

        const currentTimestamp = ts.nowSeconds()
        if (this._unfinishedBlock !== undefined && getBlockchainsBlocksCount(this._unfinishedBlock) >= 6) {
          this._cleanUnfinishedBlock()
        }
        const [newBlock, finalTimestamp] = prepareNewBlock(
          currentTimestamp,
          lastPreviousBlock,
          currentBlocks,
          block,
          [], // TODO: Transactions added here for AT period
          self._minerKey,
          self._unfinishedBlock
        )
        const work = prepareWork(lastPreviousBlock.getHash(), newBlock.getBlockchainHeaders())
        newBlock.setTimestamp(finalTimestamp)
        self._unfinishedBlock = newBlock
        self._unfinishedBlockData = {
          lastPreviousBlock,
          currentBlocks: newBlock.getBlockchainHeaders(),
          block,
          iterations: undefined,
          timeDiff: undefined
        }

        // if blockchains block count === 5 we will create a block with 6 blockchain blocks (which gets bonus)
        // if it's more, do not restart mining and start with new ones
        if (this._workerProcess && this._unfinishedBlock) {
          this._logger.debug(`Restarting mining with a new rovered block`)
          return self.restartMining()
        }

        // if (!this._workerProcess) {
        this._logger.debug(`Starting miner process with work: "${work}", difficulty: ${newBlock.getDifficulty()}, ${JSON.stringify(this._collectedBlocks, null, 2)}`)
        const proc: ChildProcess = fork(MINER_WORKER_PATH)
        this._workerProcess = proc
        // } else {
        //   this._logger.debug(`Sending work to existing miner process (pid: ${this._workerProcess.pid}), work: "${work}", difficulty: ${newBlock.getDifficulty()}, ${JSON.stringify(this._collectedBlocks, null, 2)}`)
        // }
        if (self._workerProcess !== null) {
          // $FlowFixMe - Flow can't find out that ChildProcess is extended form EventEmitter
          self._workerProcess.on('message', this._handleWorkerFinishedMessage.bind(this))
          // $FlowFixMe - Flow can't find out that ChildProcess is extended form EventEmitter
          self._workerProcess.on('error', this._handleWorkerError.bind(this))
          // $FlowFixMe - Flow can't find out that ChildProcess is extended form EventEmitter
          self._workerProcess.on('exit', this._handleWorkerExit.bind(this))
          // $FlowFixMe - Flow can't find out that ChildProcess is extended form EventEmitter
          self._workerProcess.send({
            currentTimestamp,
            offset: ts.offset,
            work,
            minerKey: this._minerKey,
            merkleRoot: newBlock.getMerkleRoot(),
            difficulty: newBlock.getDifficulty(),
            difficultyData: {
              currentTimestamp,
              lastPreviousBlock: lastPreviousBlock.serializeBinary(),
              // $FlowFixMe
              newBlockHeaders: newBlock.getBlockchainHeaders().serializeBinary()
            }})
          // $FlowFixMe - Flow can't properly find worker pid
          return Promise.resolve(self._workerProcess.pid)
        }
      } catch (err) {
        console.trace(err)
        self._logger.warn(`Error while getting last previous BC block, reason: ${err.message}`)
        return Promise.reject(err)
      }
      return Promise.resolve(false)
    } catch (err) {
      self._logger.warn(`Error while getting current blocks, reason: ${err.message}`)
      return Promise.reject(err)
    }
  }

  stopMining (): bool {
    debug('Stopping mining')

    if (!this._workerProcess) {
      return false
    }

<<<<<<< HEAD
    try {
      this._workerProcess.removeAllListeners()
      this._workerProcess.kill()
      this._wokerProcess.disconnect()
      this._workerProcess = null
    } catch (err) {
      this._logger.debug(`Stopping mining failed, reason: ${err.message}`)
      return false
    }

=======
    this._workerProcess.disconnect()
    this._workerProcess.removeAllListeners()
    this._workerProcess.kill()
    this._workerProcess = null
>>>>>>> 0094032b
    return true
  }

  restartMining (rovers: string[] = ROVERS): Promise<boolean> {
    debug('Restarting mining', rovers)

    this.stopMining()
    if (this._rawBlock.length > 0) {
      return this.startMining(rovers || ROVERS, this._rawBlock.pop())
        .then(res => {
          return Promise.resolve(!res)
        })
    } else {
      return Promise.resolve(true)
    }
  }
}<|MERGE_RESOLUTION|>--- conflicted
+++ resolved
@@ -944,23 +944,15 @@
       return false
     }
 
-<<<<<<< HEAD
     try {
+      this._workerProcess.disconnect()
       this._workerProcess.removeAllListeners()
       this._workerProcess.kill()
-      this._wokerProcess.disconnect()
       this._workerProcess = null
     } catch (err) {
       this._logger.debug(`Stopping mining failed, reason: ${err.message}`)
       return false
     }
-
-=======
-    this._workerProcess.disconnect()
-    this._workerProcess.removeAllListeners()
-    this._workerProcess.kill()
-    this._workerProcess = null
->>>>>>> 0094032b
     return true
   }
 

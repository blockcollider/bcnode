/**
 * Copyright (c) 2017-present, blockcollider.org developers, All rights reserved.
 *
 * This source code is licensed under the MIT license found in the
 * LICENSE file in the root directory of this source tree.
 *
 * TODO: Fix flow issues
 * @flow
 */

/**
 *    DOCUMENT IN FOUR PARTS
 *
 *      PART 1: Difiiculty of the next block [COMPLETE]
 *
 *      PART 2: Mining a block hash [COMPLETE]
 *
 *      PART 3: Blockchain header proofs [IN PROGRESS]
 *
 *      PART 4: Create Block Collider Block Hash  [COMPLETE]
 *
 */
const similarity = require('compute-cosine-similarity')
const BN = require('bn.js')
const {
  call,
  compose,
  difference,
  flatten,
  flip,
  invoker,
  join,
  map,
  // $FlowFixMe - missing in ramda flow-typed annotation
  partialRight,
  reduce,
  repeat,
  reverse,
  splitEvery,
  zip,
  zipWith
} = require('ramda')

const { blake2bl } = require('../utils/crypto')
const { Block, BcBlock, BcTransaction, ChildBlockHeader, ChildBlockHeaders } = require('../protos/core_pb')
const ts = require('../utils/time').default // ES6 default export

const MINIMUM_DIFFICULTY = new BN(11801972029393, 16)


type ChildBlockHeadersMap = {
  [chain_uint64: number]: ChildBlockHeader[]
}

/// /////////////////////////////////////////////////////////////////////
/// ////////////////////////
/// ////////////////////////  PART 1  - Dificulty of the next block
/// ////////////////////////
/// /////////////////////////////////////////////////////////////////////

/**
 * Determines the singularity height and difficulty
 *
 * @param calculatedDifficulty
 * @param parentBlockHeight
 * @returns a
 */
export function getExpFactorDiff (calculatedDifficulty: BN, parentBlockHeight: number): BN {
  const big1 = new BN(1, 16)
  const big2 = new BN(2, 16)
  const expDiffPeriod = new BN(66000000, 16)

  // periodCount = (parentBlockHeight + 1) / 66000000
  let periodCount = new BN(parentBlockHeight).add(big1)
  periodCount = periodCount.div(expDiffPeriod)

  // if (periodCount > 2)
  if (periodCount.gt(big2) === true) {
    // return calculatedDifficulty + (2 ^ (periodCount - 2))
    let y = periodCount.sub(big2)
    y = big2.pow(y)
    calculatedDifficulty = calculatedDifficulty.add(y)
    return calculatedDifficulty
  }
  return calculatedDifficulty
}

/**
 * FUNCTION: getDiff(t)
 *   Gets the difficulty of a given blockchain without singularity calculation
 *
 * @param currentBlockTime
 * @param previousBlockTime
 * @param previousDifficulty
 * @param minimalDiffulty
 * @param newBlockCount
 * @returns
 */
export function getDiff (currentBlockTime: number, previousBlockTime: number, previousDifficulty: number, minimalDiffulty: number, newBlockCount: number): BN {
  // https://github.com/ethereum/EIPs/blob/master/EIPS/eip-2.md

  let bigMinimalDifficulty = new BN(minimalDiffulty, 16)

  const bigPreviousBlockTime = new BN(previousBlockTime, 16)
  const bigPreviousDifficulty = new BN(previousDifficulty, 16)
  const bigCurentBlockTime = new BN(currentBlockTime, 16)
  const bigMinus99 = new BN(-99, 16)
  const big1 = new BN(1, 16)
  const big0 = new BN(0, 16)
  const bigTargetTimeWindow = new BN(6, 16)
  let elapsedTime = bigCurentBlockTime.sub(bigPreviousBlockTime)

  // elapsedTime + ((elapsedTime - 4) * newBlocks)
  const elapsedTimeBonus = elapsedTime.add(elapsedTime.sub(new BN(4, 16)).mul(new BN(newBlockCount, 16)))

  if (elapsedTimeBonus.gt(big0)) {
    elapsedTime = elapsedTimeBonus
  }

  // x = 1 - floor(x / handicap)
  let x = big1.sub(elapsedTime.div(bigTargetTimeWindow)) // div floors by default
  let y

  // x < -99 ? -99 : x
  if (x.lt(bigMinus99)) {
    x = bigMinus99
  }

  // y = previousDifficulty / 148 // 148 = 74 * 2 or the maximum absolute distance of two characters converted from ASCII code.
  y = bigPreviousDifficulty.div(new BN(148))
  // x = x * y
  x = x.mul(y)
  // x = x + previousDifficulty
  x = x.add(bigPreviousDifficulty)

  // x < minimalDiffulty
  if (x.lt(bigMinimalDifficulty)) {
    return bigMinimalDifficulty
  }

  return x
}

export function createMerkleRoot (list: string[], prev: ?string): string {
  if (list.length > 0) {
    if (prev !== undefined) {
      // $FlowFixMe
      prev = blake2bl(prev + list.shift())
    } else {
      prev = blake2bl(list.shift())
    }
    return createMerkleRoot(list, prev)
  }
  // $FlowFixMe
  return prev
}

/// /////////////////////////////////////////////////////////////////////
/// ////////////////////////
/// ////////////////////////  PART 2 - Mining a Block
/// ////////////////////////
/// /////////////////////////////////////////////////////////////////////

/**
 * The Blake2BL hash of the proof of a block
 */
// const blockProofs = [
//   '9b80fc5cba6238801d745ca139ec639924d27ed004c22609d6d9409f1221b8ce', // BTC
//   '781ff33f4d7d36b3f599d8125fd74ed37e2a1564ddc3f06fb22e1b0bf668a4f7', // ETH
//   'e0f0d5bc8d1fd6d98fc6d1487a2d59b5ed406940cbd33f2f5f065a2594ff4c48', // LSK
//   'ef631e3582896d9eb9c9477fb09bf8d189afd9bae8f5a577c2107fd0760b022e', // WAV
//   'e2d5d4f3536cdfa49953fb4a96aa3b4a64fd40c157f1b3c69fb84b3e1693feb0', // NEO
//   '1f591769bc88e2307d207fc4ee5d519cd3c03e365fa16bf5f63f449b46d6cdef' // EMB (Block Collider)
// ]

/**
 *  Converts characters of string into ASCII codes
 *
 * @returns {Number|Array}
 */
export function split (t: string): number[] {
  return t.split('').map(function (an) {
    return an.charCodeAt(0)
  })
}

/**
 * Converts cosine similary to cos distance
 */
export function dist (x: number[], y: number[], clbk: ?Function): number {
  let s
  if (arguments.length > 2) {
    s = similarity(x, y, clbk)
  } else {
    s = similarity(x, y)
  }
  return s !== null ? 1 - s : s
}

/**
 * Returns summed distances between two strings broken into of 8 bits
 *
 * @param {string} a
 * @param {string} b
 * @returns {number} cosine distance between two strings
 */
export function distance (a: string, b: string): number {
  const aChunks = reverse(splitEvery(32, split(a)))
  const bChunks = splitEvery(32, split(b))
  const chunks = zip(aChunks, bChunks)

  const value = chunks.reduce(function (all, [a, b]) {
    return all + dist(b, a)
  }, 0)

  // TODO this is the previous implementation - because of
  // ac.pop() we need to reverse(aChunks) to produce same number
  // is that correct or just side-effect?
  // const value = bc.reduce(function (all, bd, i) {
  //   return all + dist(bd, ac.pop())
  // }, 0)
  return Math.floor(value * 1000000000000000) // TODO: Move to safe MATH
}

/**
 * Finds the mean of the distances from a provided set of hashed header proofs
 *
 * @param {number} currentTimestamp current time reference
 * @param {string} work reference to find distance > `threshold`
 * @param {string} miner Public address to which NRG award for mining the block and transactions will be credited to
 * @param {string} merkleRoot Mekle root of the BC block being mined
 * @param {number} threshold threshold for the result to be valid
 * @param {function} difficultyCalculator function for recalculating difficulty at given timestamp
 * @returns {Object} result containing found `nonce` and `distance` where distance is > `threshold` provided as parameter
 */
// $FlowFixMe will never return anything else then a mining result
export function mine (currentTimestamp: number, work: string, miner: string, merkleRoot: string, threshold: number, difficultyCalculator: ?Function): { distance: number, nonce: string, timestamp: number, difficulty: number } {
  let difficulty = threshold
  let result
  const tsStart = ts.now()
  const maxCalculationEnd = tsStart + (10 * 1000)
  let currentLoopTimestamp = currentTimestamp

  let iterations = 0
  let res = null
  while (true) {
    iterations += 1

    if (maxCalculationEnd < ts.now()) {
      break
    }
    // TODO optimize not to count each single loop
    let now = ts.nowSeconds()
    // recalculate difficulty each second
    if (difficultyCalculator && currentLoopTimestamp < now) {
      currentLoopTimestamp = now
      difficulty = difficultyCalculator(now)
      console.log(`In timestamp: ${currentLoopTimestamp} recalculated difficulty is: ${difficulty}`)
    }

    let nonce = String(Math.random()) // random string
    let nonceHash = blake2bl(nonce)
    result = distance(work, blake2bl(miner + merkleRoot + nonceHash + currentLoopTimestamp))
    if (new BN(result, 16).gt(new BN(difficulty, 16)) === true) {
      res = {
        distance: result,
        nonce,
        timestamp: currentLoopTimestamp,
        difficulty,
        // NOTE: Following fields are for debug purposes only
        iterations,
        timeDiff: ts.now() - tsStart
      }
      break
    }
  }

  const tsEnd = ts.now()
  const tsDiff = tsEnd - tsStart
  if (res === null) {
    throw Error(`Mining took more than 10s, iterations: ${iterations}, tsDiff: ${tsDiff} ending...`)
  }

  return res
}

/// /////////////////////////////////////////////////////////////////////
/// ////////////////////////
/// ////////////////////////  PART 3 - Blockchain Header Proofs
/// ////////////////////////
/// /////////////////////////////////////////////////////////////////////

/*
 * It will look like this:
 *
 *      function createBlockProof(blockchainFingerprint, rawBlock, callback)
 *
 * Where the fingerprint for Ethereum is "bbe5c469c469cec1f8c0b01de640df724f3d9053c23b19c6ed1bc6ee0faf5160"
 * as seen in bcnode/src/utils/templates/blockchain_fingerprints.json
 *
 */
const toHexBuffer: ((string) => Buffer) = partialRight(invoker(2, 'from'), ['hex', Buffer])
const hash: ((ChildBlockHeader|Block) => string) = invoker(0, 'getHash')
const merkleRoot: ((ChildBlockHeader|Block) => string) = invoker(0, 'getMerkleRoot')

/**
 * Computes hash form a rovered block header as blake2bl(hash + mekleRoot)
 * @param {ChildBlockHeader|Block} block to hash
 * @return {string} hash of the block
 */
const blockHash: (ChildBlockHeader|Block => string) = compose(
  blake2bl,
  join(''),
  zipWith(call, [hash, merkleRoot]),
  flip(repeat)(2)
)

export const getChildrenBlocksHashes: ((ChildBlockHeader[]|Block[]) => string[]) = map(blockHash)

export const getChildrenRootHash = reduce((all: BN, blockHash: string) => {
  return all.xor(new BN(toHexBuffer(blockHash)))
}, new BN(0))

export function getParentShareDiff (parentDifficulty: number, childChainCount: number): BN {
  return (new BN(parentDifficulty, 16)).div(new BN(childChainCount, 16))
}

export function getMinimumDifficulty (childChainCount: number): BN {
  // Standard deviation 100M cycles divided by the number of chains
  return MINIMUM_DIFFICULTY.div(new BN(childChainCount, 16))
}

// TODO rename arguments to better describe data
export function getNewPreExpDifficulty (
  currentTimestamp: number,
  lastPreviousBlock: BcBlock,
  newBlockCount: number
) {
  const preExpDiff = getDiff(
    currentTimestamp,
    lastPreviousBlock.getTimestamp(),
    lastPreviousBlock.getDifficulty(),
    MINIMUM_DIFFICULTY,
    newBlockCount
  ) // Calculate the final pre-singularity difficulty adjustment

  return preExpDiff
}

/**
 * Return the `work` - string to which the distance is being guessed while mining
 *
 * @param {BcBlock} previousBlock Last known previously mined BC block
 * @param {Block[]} childrenCurrentBlocks Last know rovered blocks from each chain (one of them is the one which triggered mining)
 * @return {string} a hash representing the work
 */
export function prepareWork (previousBlock: BcBlock, childrenCurrentBlocks: Block[]): string {
  const newChainRoot = getChildrenRootHash(getChildrenBlocksHashes(childrenCurrentBlocks))
  const work = blake2bl(
    newChainRoot.xor(
      new BN(
        toHexBuffer(blockHash(previousBlock))
      )
    ).toString()
  )

  return work
}

/**
 * Create a ChildBlockHeader{} for new BcBlock, before count new confirmation count for each child block.
 *
 * Assumption here is that confirmation count of all headers from previous block is taken and incrementend by one
 * except for the one which caused the new block being mine - for that case is is reset to 1
 *
 * We're starting from 1 here because it is used for dividing
 *
 * @param {BcBlock} previousBlock Last known previously mined BC block
 * @param {Block} newChildBlock The last rovered block - this one triggered the mining
 * @param {bool} shouldAppend flags if the newChildBlock should be appended to a child block sublist or replace
 * @return {ChildBlockHeader[]} Headers of rovered chains with confirmations count calculated
 */
<<<<<<< HEAD
function prepareChildBlockHeadersMap (previousBlock: BcBlock, newChildBlock: Block, shouldAppend: bool): ChildBlockHeadersMap {
=======
function prepareChildBlockHeadersMap (previousBlock: BcBlock, newChildBlock: Block, shouldAppend: bool): ChildBlockHeaders {
>>>>>>> 723a0afd
  const copyHeader = (block: ChildBlockHeader|Block, confirmations: number): ChildBlockHeader => {
    const header = new ChildBlockHeader()
    header.setBlockchain(block.getBlockchain())
    header.setHash(block.getHash())
    header.setPreviousHash(block.getPreviousHash())
    header.setTimestamp(block.getTimestamp())
    header.setHeight(block.getHeight())
    header.setMerkleRoot(block.getMerkleRoot())
    header.setChildBlockConfirmationsInParentCount(confirmations)
    return header
  }

  const chainWhichTriggeredMining = newChildBlock.getBlockchain()
<<<<<<< HEAD
  const newMap = {}
  Object.entries(previousBlock.getChildBlockHeadersMap())
    .forEach(([chain, headersList]) => {
      const updatedHeaders = headersList.getValuesList()
        .map(header => {
          if (chainWhichTriggeredMining === chain) { // TODO convert uint32 to string
            return copyHeader(header, 1)
=======
  const newMap = new ChildBlockHeaders()
  Object.keys(previousBlock.getChildBlockHeaders().toObject())
    .forEach((chainKeyName) => {
      const chain = chainKeyName.replace(/List$/, '')
      const methodNameGet = `get${chain[0].toUpperCase() + chain.slice(1)}List` // e.g. getBtcList
      const methodNameSet = `set${chain[0].toUpperCase() + chain.slice(1)}List` // e.g. setBtcList

      const updatedHeaders = previousBlock.getChildBlockHeaders()[methodNameGet]()
        .map(header => {
          if (chainWhichTriggeredMining === chain) {
            // add original header with confirmation count 1
            const changedChainHeaders = [copyHeader(header, 1)]
            // if mining was already in process add another header to the currently mined block
            if (shouldAppend) {
              changedChainHeaders.push(copyHeader(newChildBlock, 1))
            }
            return changedChainHeaders
>>>>>>> 723a0afd
          }

          return copyHeader(header, header.getChildBlockConfirmationsInParentCount() + 1)
        })

<<<<<<< HEAD
      if (shouldAppend) {
        updatedHeaders.push(copyHeader(newChildBlock, 1))
      }

      newMap[chain] = headersList.setValuesList(updatedHeaders)
    })
=======
      newMap[methodNameSet](flatten(updatedHeaders)) // need to flatten because in case of append map returns [] and not a single header
    })

>>>>>>> 723a0afd
  return newMap
}

/**
 * How many new child blocks are between previousBlockHeaders and currentBlockHeaders
 */
<<<<<<< HEAD
export function getNewBlockCount (previousBlockHeaders: ChildBlockHeadersMap, currentBlockHeaders: ChildBlockHeadersMap) {
  if (Object.keys(previousBlockHeaders).length !== Object.keys(currentBlockHeaders).length) {
    throw new Error(`Previous and current headers have to have the same length, got prev: ${Object.keys(previousBlockHeaders).length}, current: ${Object.keys(currentBlockHeaders).length}`)
  }
  const previousBlocksMap = fromPairs(previousBlockHeaders.map(header => [header.getBlockchain(), header]))
  return sum(currentBlockHeaders.map(current => {
    return current.getHeight() - previousBlocksMap[current.getBlockchain()].getHeight()
  }))
=======
export function getNewBlockCount (previousBlockHeaders: ChildBlockHeaders, currentBlockHeaders: ChildBlockHeaders) {
  // $FlowFixMe - protbuf toObject is not typed
  const headersToHashes = (headers: ChildBlockHeaders) => Object.values(headers.toObject()).reduce((acc, curr) => acc.concat(curr), []).map(headerObj => headerObj.hash)
  const previousHashes = headersToHashes(previousBlockHeaders)
  const currentHashes = headersToHashes(currentBlockHeaders)

  return difference(currentHashes, previousHashes).length
>>>>>>> 723a0afd
}

/**
 * Used for preparing yet non existant BC block protobuf structure. Use before mining starts.
 *
 * - calculates block difficulty (from previous BC block difficulty and height, rovered chains count, and data in child chains headers) and stores it to structure
 * - stores headers of child chains (those being rovered)
 * - calculates new merkle root, hash and stores it to structure
 * - calculates new block height (previous + 1) and stores it to structure
 *
 * @param {number} currentTimestamp current timestamp reference
 * @param {BcBlock} lastPreviousBlock Last known previously mined BC block
 * @param {Block[]} childrenCurrentBlocks Last know rovered blocks from each chain
 * @param {Block} blockWhichTriggeredMining The last rovered block - this one triggered the mining
 * @param {BcTransaction[]} newTransactions Transactions which will be added to newly mined block
 * @param {string} minerAddress Public addres to which NRG award for mining the block and transactions will be credited to
 * @param {BcBlock} unfinishedBlock If miner was running this is the block currently mined
 * @return {BcBlock} Prepared structure of the new BC block, does not contain `nonce` and `distance` which will be filled after successful mining of the block
 */
export function prepareNewBlock (currentTimestamp: number, lastPreviousBlock: BcBlock, childrenCurrentBlocks: Block[], blockWhichTriggeredMining: Block, newTransactions: BcTransaction[], minerAddress: string, unfinishedBlock: ?BcBlock): [BcBlock, number] {
  const blockHashes = getChildrenBlocksHashes(childrenCurrentBlocks)
  const newChainRoot = getChildrenRootHash(blockHashes)

  const shouldAppend = !!unfinishedBlock
<<<<<<< HEAD
  const childBlockHeadersMap = prepareChildBlockHeadersMap(
=======
  console.log(`====================== ${shouldAppend} ==== ${unfinishedBlock} ===============`)
  const childBlockHeaders = prepareChildBlockHeadersMap(
>>>>>>> 723a0afd
    unfinishedBlock || lastPreviousBlock,
    blockWhichTriggeredMining,
    shouldAppend
  )

<<<<<<< HEAD
  const newBlockCount = getNewBlockCount(lastPreviousBlock.getChildBlockHeadersList(), childBlockHeadersMap)
=======
  const newBlockCount = getNewBlockCount(lastPreviousBlock.getChildBlockHeaders(), childBlockHeaders)
>>>>>>> 723a0afd

  let finalDifficulty
  let finalTimestamp = currentTimestamp

  // recalculate difficulty to be < 2^53-1
  while (true) {
    try {
      const preExpDiff = getNewPreExpDifficulty(
        finalTimestamp,
        lastPreviousBlock,
        newBlockCount
      )
      finalDifficulty = getExpFactorDiff(preExpDiff, lastPreviousBlock.getHeight()).toNumber()
      break
    } catch (e) {
      finalTimestamp += 1
      console.log(`Recalculating difficulty in prepareNewBlock with new finalTimestamp: ${finalTimestamp}`)
      continue
    }
  }

  const oldTransactions = lastPreviousBlock.getTransactionsList()
  const newMerkleRoot = createMerkleRoot(
    blockHashes.concat(oldTransactions.concat([minerAddress, 1]))
  ) // blockchains, transactions, miner address, height

  const newBlock = new BcBlock()
  newBlock.setHash(blake2bl(lastPreviousBlock.getHash() + newMerkleRoot))
  newBlock.setHeight(lastPreviousBlock.getHeight() + 1)
  newBlock.setMiner(minerAddress)
  newBlock.setDifficulty(finalDifficulty)
  newBlock.setMerkleRoot(newMerkleRoot)
  newBlock.setChainRoot(blake2bl(newChainRoot.toString()))
  newBlock.setDistance(0)
  newBlock.setTxCount(0)
  newBlock.setTransactionsList(newTransactions)
  newBlock.setChildBlockchainCount(childrenCurrentBlocks.length)
<<<<<<< HEAD
  newBlock.setChildBlockHeadersMap(childBlockHeadersMap)
=======
  newBlock.setChildBlockHeaders(childBlockHeaders)
>>>>>>> 723a0afd

  return [newBlock, finalTimestamp]
}<|MERGE_RESOLUTION|>--- conflicted
+++ resolved
@@ -47,11 +47,6 @@
 
 const MINIMUM_DIFFICULTY = new BN(11801972029393, 16)
 
-
-type ChildBlockHeadersMap = {
-  [chain_uint64: number]: ChildBlockHeader[]
-}
-
 /// /////////////////////////////////////////////////////////////////////
 /// ////////////////////////
 /// ////////////////////////  PART 1  - Dificulty of the next block
@@ -380,11 +375,7 @@
  * @param {bool} shouldAppend flags if the newChildBlock should be appended to a child block sublist or replace
  * @return {ChildBlockHeader[]} Headers of rovered chains with confirmations count calculated
  */
-<<<<<<< HEAD
-function prepareChildBlockHeadersMap (previousBlock: BcBlock, newChildBlock: Block, shouldAppend: bool): ChildBlockHeadersMap {
-=======
 function prepareChildBlockHeadersMap (previousBlock: BcBlock, newChildBlock: Block, shouldAppend: bool): ChildBlockHeaders {
->>>>>>> 723a0afd
   const copyHeader = (block: ChildBlockHeader|Block, confirmations: number): ChildBlockHeader => {
     const header = new ChildBlockHeader()
     header.setBlockchain(block.getBlockchain())
@@ -398,15 +389,6 @@
   }
 
   const chainWhichTriggeredMining = newChildBlock.getBlockchain()
-<<<<<<< HEAD
-  const newMap = {}
-  Object.entries(previousBlock.getChildBlockHeadersMap())
-    .forEach(([chain, headersList]) => {
-      const updatedHeaders = headersList.getValuesList()
-        .map(header => {
-          if (chainWhichTriggeredMining === chain) { // TODO convert uint32 to string
-            return copyHeader(header, 1)
-=======
   const newMap = new ChildBlockHeaders()
   Object.keys(previousBlock.getChildBlockHeaders().toObject())
     .forEach((chainKeyName) => {
@@ -424,40 +406,20 @@
               changedChainHeaders.push(copyHeader(newChildBlock, 1))
             }
             return changedChainHeaders
->>>>>>> 723a0afd
           }
 
           return copyHeader(header, header.getChildBlockConfirmationsInParentCount() + 1)
         })
 
-<<<<<<< HEAD
-      if (shouldAppend) {
-        updatedHeaders.push(copyHeader(newChildBlock, 1))
-      }
-
-      newMap[chain] = headersList.setValuesList(updatedHeaders)
-    })
-=======
       newMap[methodNameSet](flatten(updatedHeaders)) // need to flatten because in case of append map returns [] and not a single header
     })
 
->>>>>>> 723a0afd
   return newMap
 }
 
 /**
  * How many new child blocks are between previousBlockHeaders and currentBlockHeaders
  */
-<<<<<<< HEAD
-export function getNewBlockCount (previousBlockHeaders: ChildBlockHeadersMap, currentBlockHeaders: ChildBlockHeadersMap) {
-  if (Object.keys(previousBlockHeaders).length !== Object.keys(currentBlockHeaders).length) {
-    throw new Error(`Previous and current headers have to have the same length, got prev: ${Object.keys(previousBlockHeaders).length}, current: ${Object.keys(currentBlockHeaders).length}`)
-  }
-  const previousBlocksMap = fromPairs(previousBlockHeaders.map(header => [header.getBlockchain(), header]))
-  return sum(currentBlockHeaders.map(current => {
-    return current.getHeight() - previousBlocksMap[current.getBlockchain()].getHeight()
-  }))
-=======
 export function getNewBlockCount (previousBlockHeaders: ChildBlockHeaders, currentBlockHeaders: ChildBlockHeaders) {
   // $FlowFixMe - protbuf toObject is not typed
   const headersToHashes = (headers: ChildBlockHeaders) => Object.values(headers.toObject()).reduce((acc, curr) => acc.concat(curr), []).map(headerObj => headerObj.hash)
@@ -465,7 +427,6 @@
   const currentHashes = headersToHashes(currentBlockHeaders)
 
   return difference(currentHashes, previousHashes).length
->>>>>>> 723a0afd
 }
 
 /**
@@ -490,22 +451,14 @@
   const newChainRoot = getChildrenRootHash(blockHashes)
 
   const shouldAppend = !!unfinishedBlock
-<<<<<<< HEAD
-  const childBlockHeadersMap = prepareChildBlockHeadersMap(
-=======
   console.log(`====================== ${shouldAppend} ==== ${unfinishedBlock} ===============`)
   const childBlockHeaders = prepareChildBlockHeadersMap(
->>>>>>> 723a0afd
     unfinishedBlock || lastPreviousBlock,
     blockWhichTriggeredMining,
     shouldAppend
   )
 
-<<<<<<< HEAD
-  const newBlockCount = getNewBlockCount(lastPreviousBlock.getChildBlockHeadersList(), childBlockHeadersMap)
-=======
   const newBlockCount = getNewBlockCount(lastPreviousBlock.getChildBlockHeaders(), childBlockHeaders)
->>>>>>> 723a0afd
 
   let finalDifficulty
   let finalTimestamp = currentTimestamp
@@ -543,11 +496,7 @@
   newBlock.setTxCount(0)
   newBlock.setTransactionsList(newTransactions)
   newBlock.setChildBlockchainCount(childrenCurrentBlocks.length)
-<<<<<<< HEAD
-  newBlock.setChildBlockHeadersMap(childBlockHeadersMap)
-=======
   newBlock.setChildBlockHeaders(childBlockHeaders)
->>>>>>> 723a0afd
 
   return [newBlock, finalTimestamp]
 }
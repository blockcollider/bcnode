--- conflicted
+++ resolved
@@ -55,11 +55,7 @@
     return -1
   }
 
-<<<<<<< HEAD
-  const { node, rovers, rpc, ui, ws } = program
-=======
-  const { rovers, rpc, ui, ws } = program.opts()
->>>>>>> 19c890ee
+  const { node, rovers, rpc, ui, ws } = program.opts()
 
   process.on('SIGINT', () => {
     console.log('Gracefully shutting down from  SIGINT (Ctrl-C)')

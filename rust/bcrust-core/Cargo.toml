--- conflicted
+++ resolved
@@ -18,16 +18,6 @@
 [dependencies]
 afl = { git = "https://github.com/rust-fuzz/afl.rs"}
 blake2-rfc = "0.2"
-<<<<<<< HEAD
-grpc = "0.2"
-env_logger = "0.4"
-futures  = "0.1"
-futures-cpupool = "0.1"
-log = "0.3"
-num = "0.1"
-num_cpus = "1.7"
-protobuf = "1.4"
-=======
 grpc = { git = "https://github.com/stepancheg/grpc-rust", rev = "8491d6e731ca9b" }
 env_logger = "0.4"
 # futures  = "=0.1.21"
@@ -36,13 +26,8 @@
 num = "0.1"
 num_cpus = "1.7"
 protobuf = "1.4.1"
->>>>>>> d17bd579
 rand = "0.4"
 rust-crypto = "0.2"
 strsim = "0.6"
 url = "1.0"
-<<<<<<< HEAD
-tls-api = "0.1"
-=======
-tls-api = "0.1.14"
->>>>>>> d17bd579
+tls-api = "0.1.14"